--- conflicted
+++ resolved
@@ -106,12 +106,7 @@
     ### BEGIN CRAB
     p.add_argument ('--crab-dom',
                     help='Choose abstract domain',
-<<<<<<< HEAD
                     choices=['int','ric','zones','szones','term','num','boxes'],
-=======
-                    choices=['int','ric','zones','szones','vzones','term','num','boxes',
-                             'int-apron','oct-apron','opt-oct-apron','pk-apron'],
->>>>>>> 14be8762
                     dest='crab_dom', default='int')
     ############ 
     p.add_argument ('--crab-widening-threshold', 
