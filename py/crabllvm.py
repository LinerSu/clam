--- conflicted
+++ resolved
@@ -109,8 +109,7 @@
     ### BEGIN CRAB
     p.add_argument ('--crab-dom',
                     help='Choose abstract domain',
-<<<<<<< HEAD
-                    choices=['int','ric', 'term', 'boxes', 'dis-int',
+                    choices=['int','ric', 'boxes', 'dis-int', 'term-int', 'term-dis-int', 
                              # choose dynamically between int and zones
                              'num',
                              ## Zones variants
@@ -124,9 +123,6 @@
                              'vzones',
                              ## Apron domains
                              'int-apron','oct-apron','opt-oct-apron','pk-apron'],
-=======
-                    choices=['int','ric','zones','num','boxes','dis-int','term-int','term-dis-int'],
->>>>>>> a2fcf772
                     dest='crab_dom', default='int')
     ############ 
     p.add_argument ('--crab-widening-threshold', 
