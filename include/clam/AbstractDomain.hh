#pragma once

#include "clam/config.h"
#include "crab/config.h"
#include "clam/crab/crab_domains.hh"

#include <memory>

/**
 *  Definition of a generic wrapper class (for Clam clients) to
 *  contain an arbitrary abstract domain.
 *
 *  A Clam client should only access to:
 *  - class GenericAbsDomWrapper and its public methods. 
 *  - getAbsDomWrappee to get the underlying crab object from an
 *    GenericAbsDomWrapper object.
*/


namespace llvm {

  #define DUMP_TO_LLVM_STREAM(T)  \
  inline llvm::raw_ostream& operator<<(llvm::raw_ostream& o, \
                                       T& e) {               \
    crab::crab_string_os s;                                  \
    s << e;                                                  \
    o << s.str ();                                           \
    return o; }                                                        

  DUMP_TO_LLVM_STREAM(clam::lin_exp_t)
  DUMP_TO_LLVM_STREAM(clam::lin_cst_t)
  DUMP_TO_LLVM_STREAM(clam::lin_cst_sys_t)
  DUMP_TO_LLVM_STREAM(clam::interval_domain_t)
  DUMP_TO_LLVM_STREAM(clam::wrapped_interval_domain_t)
  DUMP_TO_LLVM_STREAM(clam::ric_domain_t)
  DUMP_TO_LLVM_STREAM(clam::split_dbm_domain_t)
  DUMP_TO_LLVM_STREAM(clam::split_oct_domain_t)  	
  DUMP_TO_LLVM_STREAM(clam::boxes_domain_t)
  DUMP_TO_LLVM_STREAM(clam::dis_interval_domain_t)
  DUMP_TO_LLVM_STREAM(clam::num_domain_t)
<<<<<<< HEAD


=======
  
>>>>>>> d180ff83
  template <typename DomInfo>
  inline llvm::raw_ostream& operator<<(llvm::raw_ostream& o, 
                                       crab::domains::term_domain<DomInfo>& inv) {
    crab::crab_string_os s;
    s << inv;
    o << s.str ();
    return o;
  }

  #ifdef HAVE_APRON  
  template <typename N, typename V, crab::domains::apron_domain_id_t D>
  inline llvm::raw_ostream& operator<<(llvm::raw_ostream& o, 
  				       crab::domains::apron_domain 
  				       <N,V,D> & inv) {
    crab::crab_string_os s;
    s << inv;
    o << s.str ();
    return o;
  }
  #else 
  template <typename N, typename V, crab::domains::elina_domain_id_t D>
  inline llvm::raw_ostream& operator<<(llvm::raw_ostream& o, 
				       crab::domains::elina_domain 
				       <N,V,D> & inv) {
    crab::crab_string_os s;
    s << inv;
    o << s.str ();
    return o;
  }
  #endif
  
  template <typename Base>
  inline llvm::raw_ostream& operator<<(llvm::raw_ostream& o, 
				       crab::domains::array_smashing <Base> & inv) {
    crab::crab_string_os s;
    s << inv;
    o << s.str ();
    return o;
  }

} // end namespace llvm


namespace clam {

   //////
   /// Definition of macros
   //////

   #define DEFINE_WRAPPER(WRAPPER,ABS_DOM,ID)                        \
   class WRAPPER: public GenericAbsDomWrapper {                      \
     id_t m_id;                                                      \
     ABS_DOM m_abs;                                                  \
    public:                                                          \
    id_t getId() const { return m_id;}				     \
    								     \
    WRAPPER(ABS_DOM abs, id_t id):				     \
      GenericAbsDomWrapper(), m_id(id), m_abs(abs) { }		     \
    								     \
    WRAPPER(ABS_DOM abs):					     \
      GenericAbsDomWrapper(), m_id (ID), m_abs (abs) { }	     \
    								     \
    GenericAbsDomWrapperPtr clone() const {			     \
      auto res = std::make_shared<WRAPPER>(m_abs, m_id); 	     \
      return res;						     \
    }								     \
    								     \
    ABS_DOM& get() { return m_abs; }				     \
                                                                     \
    bool is_bottom() {						     \
      return m_abs.is_bottom();					     \
    }								     \
								     \
    bool is_top() {						     \
      return m_abs.is_top();					     \
    }								     \
  								     \
    void forget(const std::vector<var_t>& vars) {		     \
      m_abs.forget(vars);					     \
    }								     \
    								     \
    void project(const std::vector<var_t>& vars) {		     \
      m_abs.project(vars);					     \
    }								     \
  								     \
    lin_cst_sys_t to_linear_constraints() {			     \
      return m_abs.to_linear_constraint_system();		     \
    }								     \
    								     \
    void write(crab::crab_os& o) {				     \
      m_abs.write (o);						     \
    }								     \
   };                                                                \
                                                                     \
   template <> inline GenericAbsDomWrapperPtr                        \
   mkGenericAbsDomWrapper (ABS_DOM abs_dom) {                        \
     GenericAbsDomWrapperPtr res (new WRAPPER(abs_dom));             \
     return res;                                                     \
   }                                                                 \
                                                                     \
   template <>                                                       \
   inline void getAbsDomWrappee (GenericAbsDomWrapperPtr wrapper,    \
                                 ABS_DOM &abs_dom) {                 \
     auto wrappee = std::static_pointer_cast<WRAPPER> (wrapper);     \
     abs_dom = wrappee->get ();                                      \
   }                                                 

  //////
  // Generic wrapper to encapsulate an arbitrary abstract domain
  //////

  struct GenericAbsDomWrapper {

    typedef std::shared_ptr<GenericAbsDomWrapper> GenericAbsDomWrapperPtr;
    
    typedef enum { intv, split_dbm, split_oct,
		   term_intv, term_dis_intv, 
		   ric, 
		   boxes, dis_intv,
		   oct, pk,
		   num,
		   w_intv} id_t;
    
    GenericAbsDomWrapper() { }
    
    virtual ~GenericAbsDomWrapper() { }

    virtual id_t getId() const = 0;
    
    virtual GenericAbsDomWrapperPtr clone() const = 0;
    
    virtual void write(crab::crab_os& o) = 0;

    virtual bool is_bottom() = 0;

    virtual bool is_top() = 0;
      
    virtual lin_cst_sys_t to_linear_constraints() = 0;
    
    virtual void forget(const std::vector<var_t>& vars) = 0;
    
    virtual void project(const std::vector<var_t>& vars) = 0;    
   };
  
   typedef GenericAbsDomWrapper::GenericAbsDomWrapperPtr GenericAbsDomWrapperPtr;
  
   inline crab::crab_os& operator<<(crab::crab_os& o , 
                                    const GenericAbsDomWrapperPtr& v) {
     v->write (o);
     return o;
   }

   inline llvm::raw_ostream& operator<<(llvm::raw_ostream& o , 
                                        const GenericAbsDomWrapperPtr& v) {
     crab::crab_string_os s;
     v->write (s);
     o << s.str ();
     return o;
   }

   // Internal Clam use: convert a crab domain into wrapper
   template <typename T> 
   inline GenericAbsDomWrapperPtr mkGenericAbsDomWrapper (T abs_dom);

   // For Clam clients: convert a wrapper into the underlying crab domain
   template <typename T> 
   inline void getAbsDomWrappee (GenericAbsDomWrapperPtr wrapper, T& wrappee);

   DEFINE_WRAPPER(IntervalDomainWrapper,interval_domain_t,intv)
   DEFINE_WRAPPER(WrappedIntervalDomainWrapper,wrapped_interval_domain_t,w_intv)
   DEFINE_WRAPPER(RicDomainWrapper,ric_domain_t,ric)
   DEFINE_WRAPPER(SDbmDomainWrapper,split_dbm_domain_t,split_dbm)
   DEFINE_WRAPPER(SOctDomainWrapper,split_oct_domain_t,split_oct)   
   DEFINE_WRAPPER(TermIntDomainWrapper,term_int_domain_t,term_intv)
   DEFINE_WRAPPER(TermDisIntDomainWrapper,term_dis_int_domain_t,term_dis_intv)
   DEFINE_WRAPPER(BoxesDomainWrapper,boxes_domain_t,boxes)
   DEFINE_WRAPPER(DisIntervalDomainWrapper,dis_interval_domain_t,dis_intv)
   DEFINE_WRAPPER(OctApronDomainWrapper,oct_domain_t,oct)
   DEFINE_WRAPPER(PkApronDomainWrapper,pk_domain_t,pk)
   DEFINE_WRAPPER(NumDomainWrapper,num_domain_t,num)

} // end namespace clam<|MERGE_RESOLUTION|>--- conflicted
+++ resolved
@@ -38,12 +38,7 @@
   DUMP_TO_LLVM_STREAM(clam::boxes_domain_t)
   DUMP_TO_LLVM_STREAM(clam::dis_interval_domain_t)
   DUMP_TO_LLVM_STREAM(clam::num_domain_t)
-<<<<<<< HEAD
-
-
-=======
-  
->>>>>>> d180ff83
+  
   template <typename DomInfo>
   inline llvm::raw_ostream& operator<<(llvm::raw_ostream& o, 
                                        crab::domains::term_domain<DomInfo>& inv) {
