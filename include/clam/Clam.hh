#pragma once

/*
 * Infer invariants using Crab.
 */

#include "clam/ClamAnalysisParams.hh"
#include "clam/ClamQueryAPI.hh"
#include "clam/crab/crab_lang.hh"
#include "crab/checkers/base_property.hpp"
#include "crab/domains/generic_abstract_domain.hpp"

#include "llvm/ADT/DenseMap.h"
#include "llvm/ADT/Optional.h"
#include "llvm/Pass.h"

#include <memory>

// forward declarations
namespace clam {
class IntraClamImpl;
class IntraGlobalClamImpl;
class InterGlobalClamImpl;
class CrabBuilderManager;
} // namespace clam

namespace clam {

// A wrapper for an arbitrary abstract domain, cheap to copy
using clam_abstract_domain = crab::domains::abstract_domain_ref<var_t>;
  
// Generic class for a Clam global analysis (intra or inter)  
class ClamGlobalAnalysis: public ClamQueryAPI {
public:
  using abs_dom_map_t =
      llvm::DenseMap<const llvm::BasicBlock *, clam_abstract_domain>;
  using lin_csts_map_t =
      llvm::DenseMap<const llvm::BasicBlock *, lin_cst_sys_t>;  
  using checks_db_t = crab::checker::checks_db;

  virtual ~ClamGlobalAnalysis() = default;

  /**
   * Clear all the internal state
   **/
  virtual void clear() = 0;

  
  /* Return the manager used to build all CFGs */
  virtual CrabBuilderManager &getCfgBuilderMan() = 0;

  /**
   * Call crab analysis on the call graph under assumptions.
   **/
  virtual void analyze(AnalysisParams &params,
		       const abs_dom_map_t &assumptions) = 0;

  /**
   * Return invariants that hold at the entry of b
   **/
  virtual llvm::Optional<clam_abstract_domain> getPre(const llvm::BasicBlock *b,
						      bool keep_shadows) const = 0;

  /**
   * Return invariants that hold at the exit of b
   **/
  virtual llvm::Optional<clam_abstract_domain> getPost(const llvm::BasicBlock *b,
						       bool keep_shadows) const = 0;
  
  /**
   * Return a database with all checks.
   **/
  virtual const checks_db_t &getChecksDB() const = 0;

  /**
   * Return true if there might be a feasible edge between b1 and b2
   **/
  virtual bool hasFeasibleEdge(const llvm::BasicBlock *b1,
			       const llvm::BasicBlock *b2) const = 0;
};
  
/**
 * Global analysis of a module
 *
 * Basic usage:
 *    // Create a crab cfg builder manager
 *    CrabBuilderParams cparams;
 *    auto tli = &getAnalysis<TargetLibraryInfoWrapperPass>().getTLI();
 *    std::unique_ptr<HeapAbstraction> mem(new DummyHeapAbstraction());
 *    CrabBuilderManager man(cparams, tli, std::move(mem));
 *
 *    // Create a global analysis
 *    IntraGlobalClam ga(m, man); // or InterGlobalClam ga(m, man);
 *
 *    AnalysisParams aparams;
 *    ClamGlobalAnalysis::abs_dom_map_t assumptions;
 *    ga.analyze(aparams, assumptions);
 *    for (auto &f: m) {
 *       for (auto &b: f) {
 *         llvm::Optional<clam_abstract_domain> dom = ga.getPre(&b);
 *         if (dom.hasValue()) {
 *            crab::outs << dom.getValue() << "\n";
 *         }
 *      }
 *    }
 **/

class IntraGlobalClam: public ClamGlobalAnalysis {
public:
  using typename ClamGlobalAnalysis::abs_dom_map_t;
  using typename ClamGlobalAnalysis::lin_csts_map_t;
  using typename ClamGlobalAnalysis::checks_db_t;

private:
  std::unique_ptr<IntraGlobalClamImpl> m_impl;  

public:
  
  IntraGlobalClam(const llvm::Module &module, CrabBuilderManager &man);

  ~IntraGlobalClam();

  /* return the manager used to build all CFGs */
  CrabBuilderManager &getCfgBuilderMan() override;

  /**
   * Clear all the internal state
   **/
  void clear() override;

  /**
   * Call crab analysis on the whole module under assumptions.
   **/
  void analyze(AnalysisParams &params, const abs_dom_map_t &assumptions) override;

  /**
   * Return invariants that hold at the entry of b
   **/
  llvm::Optional<clam_abstract_domain> getPre(const llvm::BasicBlock *b,
                                              bool keep_shadows = false) const override;

  /**
   * Return invariants that hold at the exit of b
   **/
  llvm::Optional<clam_abstract_domain> getPost(const llvm::BasicBlock *b,
                                               bool keep_shadows = false) const override;

  /**
   * Return a database with all checks.
   **/
  const checks_db_t &getChecksDB() const override;

  /**
   * Return true if there might be a feasible edge between b1 and b2
   **/
  bool hasFeasibleEdge(const llvm::BasicBlock *b1,
                       const llvm::BasicBlock *b2) const override;

  /* ClamQueryAPI */
  llvm::AliasResult alias(const llvm::MemoryLocation &,
			  const llvm::MemoryLocation &,
			  llvm::AAQueryInfo &) override;
  
  llvm::ConstantRange range(const llvm::Instruction &I) override;
  
  llvm::ConstantRange range(const llvm::BasicBlock &B,
			    const llvm::Value &V) override;

  llvm::Optional<ClamQueryAPI::TagVector> tags(const llvm::Instruction &I) override;
  
  llvm::Optional<ClamQueryAPI::TagVector> tags(const llvm::BasicBlock &B,
					       const llvm::Value &V) override;
  
<<<<<<< HEAD
  ClamQueryAPI::Range range(const llvm::BasicBlock &B,
			    const llvm::Value &V) override;

  llvm::Optional<ClamQueryAPI::TagVector> tags(const llvm::Instruction &I) override;
  
  llvm::Optional<ClamQueryAPI::TagVector> tags(const llvm::BasicBlock &B,
					       const llvm::Value &V) override;
  
=======
>>>>>>> 9bd6adac
};

class InterGlobalClam: public ClamGlobalAnalysis {
public:
  using typename ClamGlobalAnalysis::abs_dom_map_t;
  using typename ClamGlobalAnalysis::lin_csts_map_t;
  using typename ClamGlobalAnalysis::checks_db_t;

private:
  std::unique_ptr<InterGlobalClamImpl> m_impl;

public:
  /**
   * Constructor that builds a crab call graph.
   **/
  InterGlobalClam(const llvm::Module &module, CrabBuilderManager &man);

  ~InterGlobalClam();

  /* return the manager used to build all CFGs */
  CrabBuilderManager &getCfgBuilderMan() override;

  /**
   * Clear all the internal state
   **/
  void clear() override;

  /**
   * Call crab analysis on the call graph under assumptions.
   **/
  void analyze(AnalysisParams &params, const abs_dom_map_t &assumptions) override;

  /**
   * Call crab analysis on the call graph under assumptions.
   **/
  void analyze(AnalysisParams &params, const lin_csts_map_t &assumptions);

  /**
   * Return invariants that hold at the entry of b
   **/
  llvm::Optional<clam_abstract_domain> getPre(const llvm::BasicBlock *b,
                                              bool keep_shadows = false) const override;

  /**
   * Return invariants that hold at the exit of b
   **/
  llvm::Optional<clam_abstract_domain> getPost(const llvm::BasicBlock *b,
                                               bool keep_shadows = false) const override;

  /**
   * Return a database with all checks.
   **/
  const checks_db_t &getChecksDB() const override;

  /**
   * Return true if there might be a feasible edge between b1 and b2
   **/
  bool hasFeasibleEdge(const llvm::BasicBlock *b1,
                       const llvm::BasicBlock *b2) const override;

  /* ClamQueryAPI */
  llvm::AliasResult alias(const llvm::MemoryLocation &,
			  const llvm::MemoryLocation &,
			  llvm::AAQueryInfo &) override;
  
  llvm::ConstantRange range(const llvm::Instruction &I) override;
  
  llvm::ConstantRange range(const llvm::BasicBlock &B,
			    const llvm::Value &V) override;

  llvm::Optional<ClamQueryAPI::TagVector> tags(const llvm::Instruction &I) override;
  
<<<<<<< HEAD
  ClamQueryAPI::Range range(const llvm::BasicBlock &B,
			    const llvm::Value &V) override;

  llvm::Optional<ClamQueryAPI::TagVector> tags(const llvm::Instruction &I) override;
  
=======
>>>>>>> 9bd6adac
  llvm::Optional<ClamQueryAPI::TagVector> tags(const llvm::BasicBlock &B,
					       const llvm::Value &V) override;
};

/**
 * LLVM Module pass that computes invariants using Crab.
 **/
class ClamPass : public llvm::ModulePass {

  using abs_dom_map_t = typename ClamGlobalAnalysis::abs_dom_map_t;
  using checks_db_t = typename ClamGlobalAnalysis::checks_db_t;

  std::unique_ptr<CrabBuilderManager> m_cfg_builder_man;
  AnalysisParams m_params;
  std::unique_ptr<ClamGlobalAnalysis> m_ga;

public:
  static char ID;

  ClamPass();

  /* begin ModulePass API */
  virtual void releaseMemory() override;

  virtual bool runOnModule(llvm::Module &M) override;

  virtual void getAnalysisUsage(llvm::AnalysisUsage &AU) const override;

  virtual llvm::StringRef getPassName() const override {
    return "Clam: Crab for Llvm Abstraction Manager";
  }
  /* end ModulePass API */

  ClamGlobalAnalysis& getClamGlobalAnalysis();
  const ClamGlobalAnalysis& getClamGlobalAnalysis() const;
  
  /* return the manager used to build all CFGs */
  CrabBuilderManager &getCfgBuilderMan();

  /* return the analysis options */
  const AnalysisParams &getAnalysisParams() const { return m_params; }

  /* return true if there is Crab CFG for F */
  bool hasCfg(llvm::Function &F);

  /* return the Crab CFG associated to F */
  cfg_ref_t getCfg(llvm::Function &F);

  /**
   * return invariants that hold at the entry of BB
   **/
  llvm::Optional<clam_abstract_domain> getPre(const llvm::BasicBlock *BB,
                                              bool KeepShadows = false) const;

  /**
   * return invariants that hold at the exit of BB
   **/
  llvm::Optional<clam_abstract_domain> getPost(const llvm::BasicBlock *BB,
                                               bool KeepShadows = false) const;

  /**
   * Return true if there might be a feasible edge between b1 and b2
   **/
  bool hasFeasibleEdge(const llvm::BasicBlock *b1,
                       const llvm::BasicBlock *b2) const;

  /**
   * To query and view the analysis results
   **/

  /* return total number of checks if assertion checker enabled,
     otherwise 0 */
  unsigned getTotalChecks() const;
  /* return total number of safe checks if assertion checker
     enabled, otherwise 0 */
  unsigned getTotalSafeChecks() const;
  /* return total number of definite error checks if assertion
     checker enabled, otherwise 0 */
  unsigned getTotalErrorChecks() const;
  /* return total number of possibly error checks if assertion
     checker enabled, otherwise 0 */
  unsigned getTotalWarningChecks() const;

  void printChecks(llvm::raw_ostream &o) const;
};


/**
 * Low-level API: intra-procedural analysis of a function.
 * 
 * This class differs from IntraGlobalClam in two ways: (1) it takes a
 * function rather than the whole module, and (2) it offers the method
 * pathAnalyze that abstractly executes "paths" as sequences of basic
 * blocks.
 *
 * Basic usage:
 *    // Create a crab cfg builder manager
 *    CrabBuilderParams cparams;
 *    auto tli = &getAnalysis<TargetLibraryInfoWrapperPass>().getTLI();
 *    std::unique_ptr<HeapAbstraction> mem(new DummyHeapAbstraction());
 *    CrabBuilderManager man(cparams, tli, std::move(mem));
 *
 *    // Create an intra-procedural analysis
 *    IntraClam ic(fun, man);
 *
 *    AnalysisParams aparams;
 *    ic.analyze(aparams);
 *    for (auto &b: fun) {
 *      llvm::Optional<clam_abstract_domain> dom = ic.getPre(&b);
 *      if (dom.hasValue()) {
 *         crab::outs << dom.getValue() << "\n";
 *      }
 *    }
 **/
class IntraClam {
public:
  using abs_dom_map_t = typename ClamGlobalAnalysis::abs_dom_map_t;
  using lin_csts_map_t = typename ClamGlobalAnalysis::lin_csts_map_t;
  using checks_db_t = typename ClamGlobalAnalysis::checks_db_t;

private:
  std::unique_ptr<IntraClamImpl> m_impl;

public:
  /**
   * Constructor that builds a crab CFG
   **/
  IntraClam(const llvm::Function &fun, CrabBuilderManager &man);

  ~IntraClam();

  /**
   * Clear all the internal state
   **/
  void clear();

  /* return the manager used to build all CFGs */
  CrabBuilderManager &getCfgBuilderMan();

  /**
   * Call crab analysis on the CFG under assumptions.
   **/
  void analyze(AnalysisParams &params,
               const abs_dom_map_t &assumptions = abs_dom_map_t());

  /**
   * Call crab analysis on the CFG under assumptions starting from entry
   **/
  void analyze(AnalysisParams &params, const llvm::BasicBlock *entry,
               const abs_dom_map_t &assumptions);

  /**
   * Call crab analysis on the CFG under assumptions.
   **/
  void analyze(AnalysisParams &params, const lin_csts_map_t &assumptions);

  /**
   * Call crab analysis on the CFG under assumptions starting from entry
   **/
  void analyze(AnalysisParams &params, const llvm::BasicBlock *entry,
               const lin_csts_map_t &assumptions);

  /**
   * Compute strongest post-condition of an acyclic path.
   * Return false iff the path implies false.
   *
   * post contains the post-conditions at each block.
   * If it returns false then:
   *   - core is a minimal subset of statements that implies false
   **/
  bool
  pathAnalyze(const AnalysisParams &params,
              const std::vector<const llvm::BasicBlock *> &path,
              /* use gradually more expensive domains until unsat is proven*/
              bool layered_solving, std::vector<statement_t *> &core,
              abs_dom_map_t &post) const;

  bool
  pathAnalyze(const AnalysisParams &params,
              const std::vector<const llvm::BasicBlock *> &path,
              /* use gradually more expensive domains until unsat is proven*/
              bool layered_solving, std::vector<statement_t *> &core) const;

  /**
   * Return invariants that hold at the entry of b
   **/
  llvm::Optional<clam_abstract_domain> getPre(const llvm::BasicBlock *b,
                                              bool keep_shadows = false) const;

  /**
   * Return invariants that hold at the exit of b
   **/
  llvm::Optional<clam_abstract_domain> getPost(const llvm::BasicBlock *b,
                                               bool keep_shadows = false) const;

  /**
   * Return a database with all checks.
   **/
  const checks_db_t &getChecksDB() const;

  /**
   * Return true if there might be a feasible edge between b1 and b2
   **/
  bool hasFeasibleEdge(const llvm::BasicBlock *b1,
                       const llvm::BasicBlock *b2) const;
};

  
} // namespace clam<|MERGE_RESOLUTION|>--- conflicted
+++ resolved
@@ -171,17 +171,6 @@
   llvm::Optional<ClamQueryAPI::TagVector> tags(const llvm::BasicBlock &B,
 					       const llvm::Value &V) override;
   
-<<<<<<< HEAD
-  ClamQueryAPI::Range range(const llvm::BasicBlock &B,
-			    const llvm::Value &V) override;
-
-  llvm::Optional<ClamQueryAPI::TagVector> tags(const llvm::Instruction &I) override;
-  
-  llvm::Optional<ClamQueryAPI::TagVector> tags(const llvm::BasicBlock &B,
-					       const llvm::Value &V) override;
-  
-=======
->>>>>>> 9bd6adac
 };
 
 class InterGlobalClam: public ClamGlobalAnalysis {
@@ -254,14 +243,6 @@
 
   llvm::Optional<ClamQueryAPI::TagVector> tags(const llvm::Instruction &I) override;
   
-<<<<<<< HEAD
-  ClamQueryAPI::Range range(const llvm::BasicBlock &B,
-			    const llvm::Value &V) override;
-
-  llvm::Optional<ClamQueryAPI::TagVector> tags(const llvm::Instruction &I) override;
-  
-=======
->>>>>>> 9bd6adac
   llvm::Optional<ClamQueryAPI::TagVector> tags(const llvm::BasicBlock &B,
 					       const llvm::Value &V) override;
 };
