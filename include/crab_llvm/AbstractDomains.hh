--- conflicted
+++ resolved
@@ -27,10 +27,10 @@
 
 namespace crab_llvm {
 
-<<<<<<< HEAD
    ////
-   // Base numerical domains for user options
+   // Base (non-array) numerical domains for user options
    ////
+
    enum CrabDomain { INTERVALS, 
                      INTERVALS_CONGRUENCES, 
                      BOXES,
@@ -39,25 +39,13 @@
                      SZONES,
                      DZONES,
                      VZONES, 
-                     TERMS,
+                     TERMS_INTERVALS,
+                     TERMS_DIS_INTERVALS,
                      NUM,
                      INTV_APRON,
                      OCT_APRON,
                      OPT_OCT_APRON,
                      PK_APRON };
-=======
-  ////
-  // Base (non-array) numerical domains for user options
-  ////
-  enum CrabDomain { INTERVALS, 
-                    INTERVALS_CONGRUENCES, 
-                    BOXES,
-                    DIS_INTERVALS,
-                    ZONES, 
-                    TERMS_INTERVALS,
-                    TERMS_DIS_INTERVALS,
-                    NUM};
->>>>>>> a2fcf772
 
   //////
   /// Definition of the abstract domains
@@ -78,46 +66,24 @@
 
   /// -- Intervals
   typedef interval_domain< z_number, varname_t> interval_domain_t;
-<<<<<<< HEAD
-  /// -- RIC: reduced product of intervals with congruences
-  typedef numerical_congruence_domain<interval_domain_t> ric_domain_t;
-  /// -- Sparse DBM (zones)
+  /// -- Zones with sparse DBM
   typedef DBM<z_number, varname_t> dbm_domain_t;
-  /// -- split DBM
+  /// -- Zones with split DBM
   typedef SplitDBM<z_number, varname_t> sdbm_domain_t;
-  /// -- dense DBM
+  /// -- Zones with dense DBM
   typedef naive_dbm< z_number, varname_t > ddbm_domain_t;
-  /// -- var packing DBM
+  /// -- Zones with var packing DBM
   typedef var_packing_naive_dbm<z_number, varname_t> vdbm_domain_t;
-  /// -- Terms: Term functor domain with intervals
-  typedef crab::cfg::var_factory_impl::StrVarAlloc_col::varname_t str_varname_t;
-  typedef interval_domain<z_number, str_varname_t> str_interval_dom_t;
-  typedef term::TDomInfo<z_number, varname_t, str_interval_dom_t /*interval_domain_t*/> idom_info;
-  typedef anti_unif<idom_info>::anti_unif_t term_domain_t;  
-=======
-  /// -- Zones
-  typedef DBM<z_number, varname_t> dbm_domain_t;
->>>>>>> a2fcf772
   /// -- Boxes
   typedef boxes_domain<z_number, varname_t> boxes_domain_t;
   /// -- DisIntervals
   typedef dis_interval_domain <z_number, varname_t> dis_interval_domain_t;
-<<<<<<< HEAD
   /// -- Apron domains
   typedef apron_domain< z_number, varname_t, apron_domain_id_t::APRON_INT > box_apron_domain_t;
   typedef apron_domain< z_number, varname_t, apron_domain_id_t::APRON_OCT > oct_apron_domain_t;
   typedef apron_domain< z_number, varname_t, apron_domain_id_t::APRON_OPT_OCT > opt_oct_apron_domain_t;
   typedef apron_domain< z_number, varname_t, apron_domain_id_t::APRON_PK > pk_apron_domain_t;
-  /// -- Array smashing functor domain parameterized with the above
-  ///    abstract domains
-  typedef array_smashing<interval_domain_t> arr_interval_domain_t;
-  typedef array_smashing<ric_domain_t> arr_ric_domain_t;
-  typedef array_smashing<dbm_domain_t> arr_dbm_domain_t;
-  typedef array_smashing<sdbm_domain_t> arr_sdbm_domain_t;
-  typedef array_smashing<vdbm_domain_t> arr_vdbm_domain_t;
-  typedef array_smashing<ddbm_domain_t> arr_ddbm_domain_t;
-  typedef array_smashing<term_domain_t> arr_term_domain_t;
-=======
+
 
   //////
   /// Combination of domains
@@ -138,9 +104,11 @@
   typedef array_smashing<interval_domain_t> arr_interval_domain_t;
   typedef array_smashing<ric_domain_t> arr_ric_domain_t;
   typedef array_smashing<dbm_domain_t> arr_dbm_domain_t;
+  typedef array_smashing<sdbm_domain_t> arr_sdbm_domain_t;
+  typedef array_smashing<vdbm_domain_t> arr_vdbm_domain_t;
+  typedef array_smashing<ddbm_domain_t> arr_ddbm_domain_t;
   typedef array_smashing<term_int_domain_t> arr_term_int_domain_t;
   typedef array_smashing<term_dis_int_domain_t> arr_term_dis_int_domain_t;
->>>>>>> a2fcf772
   typedef array_smashing<boxes_domain_t> arr_boxes_domain_t;
   typedef array_smashing<dis_interval_domain_t> arr_dis_interval_domain_t;
   typedef array_smashing<box_apron_domain_t> arr_box_apron_domain_t;
@@ -202,37 +170,33 @@
     return o;
   }
 
+  inline llvm::raw_ostream& operator<< (llvm::raw_ostream& o, 
+                                        crab_llvm::sdbm_domain_t& inv) {
+    ostringstream s;
+    s << inv;
+    o << s.str ();
+    return o;
+  }
+
+  inline llvm::raw_ostream& operator<< (llvm::raw_ostream& o, 
+                                        crab_llvm::vdbm_domain_t& inv) {
+    ostringstream s;
+    s << inv;
+    o << s.str ();
+    return o;
+  }
+
+  inline llvm::raw_ostream& operator<< (llvm::raw_ostream& o, 
+                                        crab_llvm::ddbm_domain_t& inv) {
+    ostringstream s;
+    s << inv;
+    o << s.str ();
+    return o;
+  }
+
   template <typename DomInfo>
   inline llvm::raw_ostream& operator<< (llvm::raw_ostream& o, 
-<<<<<<< HEAD
-                                        crab_llvm::sdbm_domain_t& inv) {
-    ostringstream s;
-    s << inv;
-    o << s.str ();
-    return o;
-  }
-
-  inline llvm::raw_ostream& operator<< (llvm::raw_ostream& o, 
-                                        crab_llvm::vdbm_domain_t& inv) {
-    ostringstream s;
-    s << inv;
-    o << s.str ();
-    return o;
-  }
-
-  inline llvm::raw_ostream& operator<< (llvm::raw_ostream& o, 
-                                        crab_llvm::ddbm_domain_t& inv) {
-    ostringstream s;
-    s << inv;
-    o << s.str ();
-    return o;
-  }
-
-  inline llvm::raw_ostream& operator<< (llvm::raw_ostream& o, 
-                                        crab_llvm::term_domain_t& inv) {
-=======
                                         crab::domains::anti_unif<DomInfo>& inv) {
->>>>>>> a2fcf772
     ostringstream s;
     s << inv;
     o << s.str ();
@@ -330,15 +294,11 @@
 
      typedef enum { intv, 
                     dbm, 
-<<<<<<< HEAD
                     sdbm,
                     vdbm,
                     ddbm,
-                    term, 
-=======
                     term_intv, 
                     term_dis_intv, 
->>>>>>> a2fcf772
                     ric, 
                     boxes, 
                     dis_intv,
@@ -348,15 +308,11 @@
                     pk_apron,
                     arr_intv, 
                     arr_dbm, 
-<<<<<<< HEAD
                     arr_sdbm,
                     arr_vdbm,
                     arr_ddbm,
-                    arr_term, 
-=======
                     arr_term_intv, 
                     arr_term_dis_intv, 
->>>>>>> a2fcf772
                     arr_ric, 
                     arr_boxes,
                     arr_dis_intv,
@@ -401,15 +357,11 @@
    DEFINE_BASE_DOMAIN(IntervalDomainWrapper,interval_domain_t,intv)
    DEFINE_BASE_DOMAIN(RicDomainWrapper,ric_domain_t,ric)
    DEFINE_BASE_DOMAIN(DbmDomainWrapper,dbm_domain_t,dbm)
-<<<<<<< HEAD
    DEFINE_BASE_DOMAIN(SDbmDomainWrapper,sdbm_domain_t,sdbm)
    DEFINE_BASE_DOMAIN(VDbmDomainWrapper,vdbm_domain_t,vdbm)
    DEFINE_BASE_DOMAIN(DDbmDomainWrapper,ddbm_domain_t,ddbm)
-   DEFINE_BASE_DOMAIN(TermDomainWrapper,term_domain_t,term)
-=======
    DEFINE_BASE_DOMAIN(TermIntDomainWrapper,term_int_domain_t,term_intv)
    DEFINE_BASE_DOMAIN(TermDisIntDomainWrapper,term_dis_int_domain_t,term_dis_intv)
->>>>>>> a2fcf772
    DEFINE_BASE_DOMAIN(BoxesDomainWrapper,boxes_domain_t,boxes)
    DEFINE_BASE_DOMAIN(DisIntervalDomainWrapper,dis_interval_domain_t,dis_intv)
    DEFINE_BASE_DOMAIN(BoxApronDomainWrapper,box_apron_domain_t,intv_apron)
@@ -421,15 +373,11 @@
    REGISTER_DOMAIN_ID(arr_interval_domain_t,arr_intv)
    REGISTER_DOMAIN_ID(arr_ric_domain_t,arr_ric)
    REGISTER_DOMAIN_ID(arr_dbm_domain_t,arr_dbm)
-<<<<<<< HEAD
    REGISTER_DOMAIN_ID(arr_sdbm_domain_t,arr_sdbm)
    REGISTER_DOMAIN_ID(arr_vdbm_domain_t,arr_vdbm)
    REGISTER_DOMAIN_ID(arr_ddbm_domain_t,arr_ddbm)
-   REGISTER_DOMAIN_ID(arr_term_domain_t,arr_term)
-=======
    REGISTER_DOMAIN_ID(arr_term_int_domain_t,arr_term_intv)
    REGISTER_DOMAIN_ID(arr_term_dis_int_domain_t,arr_term_dis_intv)
->>>>>>> a2fcf772
    REGISTER_DOMAIN_ID(arr_boxes_domain_t,arr_boxes)
    REGISTER_DOMAIN_ID(arr_dis_interval_domain_t,arr_dis_intv)
    REGISTER_DOMAIN_ID(arr_box_apron_domain_t,arr_intv_apron)
@@ -489,75 +437,34 @@
    inline GenericAbsDomWrapperPtr 
    forget (GenericAbsDomWrapperPtr wrapper, Range vs) {
      switch (wrapper->getId ()) {
-<<<<<<< HEAD
-       case GenericAbsDomWrapper::intv:
-         FORGET_MACRO(interval_domain_t)
-       case GenericAbsDomWrapper::ric: 
-         FORGET_MACRO(ric_domain_t)
-       case GenericAbsDomWrapper::dbm: 
-         FORGET_MACRO(dbm_domain_t)
-       case GenericAbsDomWrapper::sdbm: 
-         FORGET_MACRO(sdbm_domain_t)
-       case GenericAbsDomWrapper::vdbm: 
-         FORGET_MACRO(vdbm_domain_t)
-       case GenericAbsDomWrapper::ddbm: 
-         FORGET_MACRO(ddbm_domain_t)
-       case GenericAbsDomWrapper::term:
-         FORGET_MACRO(term_domain_t)
-       case GenericAbsDomWrapper::boxes: 
-         FORGET_MACRO(boxes_domain_t)
-       case GenericAbsDomWrapper::dis_intv: 
-         FORGET_MACRO(dis_interval_domain_t)
-       case GenericAbsDomWrapper::intv_apron: 
-         FORGET_MACRO(box_apron_domain_t)
-       case GenericAbsDomWrapper::oct_apron: 
-         FORGET_MACRO(oct_apron_domain_t)
-       case GenericAbsDomWrapper::opt_oct_apron: 
-         FORGET_MACRO(opt_oct_apron_domain_t)
-       case GenericAbsDomWrapper::pk_apron: 
-         FORGET_MACRO(pk_apron_domain_t)
-       case GenericAbsDomWrapper::arr_intv:
-         FORGET_MACRO(arr_interval_domain_t)
-       case GenericAbsDomWrapper::arr_ric:
-         FORGET_MACRO(arr_ric_domain_t) 
-       case GenericAbsDomWrapper::arr_dbm: 
-         FORGET_MACRO(arr_dbm_domain_t) 
-       case GenericAbsDomWrapper::arr_sdbm: 
-         FORGET_MACRO(arr_sdbm_domain_t) 
-       case GenericAbsDomWrapper::arr_vdbm: 
-         FORGET_MACRO(arr_vdbm_domain_t) 
-       case GenericAbsDomWrapper::arr_ddbm: 
-         FORGET_MACRO(arr_ddbm_domain_t) 
-       case GenericAbsDomWrapper::arr_term: 
-         FORGET_MACRO(arr_term_domain_t) 
-       case GenericAbsDomWrapper::arr_boxes: 
-         FORGET_MACRO(arr_boxes_domain_t) 
-       case GenericAbsDomWrapper::arr_dis_intv: 
-         FORGET_MACRO(arr_dis_interval_domain_t) 
-       case GenericAbsDomWrapper::arr_intv_apron: 
-         FORGET_MACRO(arr_box_apron_domain_t) 
-       case GenericAbsDomWrapper::arr_oct_apron: 
-         FORGET_MACRO(arr_oct_apron_domain_t) 
-       case GenericAbsDomWrapper::arr_opt_oct_apron: 
-         FORGET_MACRO(arr_opt_oct_apron_domain_t) 
-       case GenericAbsDomWrapper::arr_pk_apron: 
-         FORGET_MACRO(arr_pk_apron_domain_t) 
-=======
        case GenericAbsDomWrapper::intv: FORGET(interval_domain_t)
        case GenericAbsDomWrapper::ric: FORGET(ric_domain_t)
        case GenericAbsDomWrapper::dbm: FORGET(dbm_domain_t)
+       case GenericAbsDomWrapper::sdbm: FORGET(sdbm_domain_t)
+       case GenericAbsDomWrapper::vdbm: FORGET(vdbm_domain_t)
+       case GenericAbsDomWrapper::ddbm: FORGET(ddbm_domain_t)
        case GenericAbsDomWrapper::term_intv: FORGET(term_int_domain_t)
        case GenericAbsDomWrapper::term_dis_intv: FORGET(term_dis_int_domain_t)
        case GenericAbsDomWrapper::boxes: FORGET(boxes_domain_t)
+       case GenericAbsDomWrapper::intv_apron: FORGET(box_apron_domain_t)
+       case GenericAbsDomWrapper::oct_apron: FORGET(oct_apron_domain_t)
+       case GenericAbsDomWrapper::opt_oct_apron: FORGET(opt_oct_apron_domain_t)
+       case GenericAbsDomWrapper::pk_apron: FORGET(pk_apron_domain_t)
        case GenericAbsDomWrapper::dis_intv: FORGET(dis_interval_domain_t)
        case GenericAbsDomWrapper::arr_intv: FORGET(arr_interval_domain_t)
        case GenericAbsDomWrapper::arr_ric: FORGET(arr_ric_domain_t) 
        case GenericAbsDomWrapper::arr_dbm: FORGET(arr_dbm_domain_t) 
+       case GenericAbsDomWrapper::arr_sdbm: FORGET(arr_sdbm_domain_t) 
+       case GenericAbsDomWrapper::arr_vdbm: FORGET(arr_vdbm_domain_t) 
+       case GenericAbsDomWrapper::arr_ddbm:  FORGET(arr_ddbm_domain_t) 
        case GenericAbsDomWrapper::arr_term_intv: FORGET(arr_term_int_domain_t) 
        case GenericAbsDomWrapper::arr_term_dis_intv: FORGET(arr_term_dis_int_domain_t) 
        case GenericAbsDomWrapper::arr_boxes: FORGET(arr_boxes_domain_t) 
        case GenericAbsDomWrapper::arr_dis_intv: FORGET(arr_dis_interval_domain_t) 
->>>>>>> a2fcf772
+       case GenericAbsDomWrapper::arr_intv_apron: FORGET(arr_box_apron_domain_t) 
+       case GenericAbsDomWrapper::arr_oct_apron: FORGET(arr_oct_apron_domain_t) 
+       case GenericAbsDomWrapper::arr_opt_oct_apron: FORGET(arr_opt_oct_apron_domain_t) 
+       case GenericAbsDomWrapper::arr_pk_apron:  FORGET(arr_pk_apron_domain_t) 
        default: llvm_unreachable("unreachable");
      }
    }
