--- conflicted
+++ resolved
@@ -39,8 +39,7 @@
   /// -- Intervals
   typedef interval_domain< z_number, varname_t> interval_domain_t;
   /// -- RIC: reduced product of intervals with congruences
-<<<<<<< HEAD
-  typedef interval_congruence_domain<z_number, varname_t> ric_domain_t;
+  typedef numerical_congruence_domain<interval_domain_t> ric_domain_t;
   /// -- Sparse DBM (zones)
   typedef DBM<z_number, varname_t> dbm_domain_t;
   /// -- split DBM
@@ -49,13 +48,7 @@
   typedef naive_dbm< z_number, varname_t > ddbm_domain_t;
   /// -- var packing DBM
   typedef var_packing_naive_dbm<z_number, varname_t> vdbm_domain_t;
-  /// -- Terms: reduced product of intervals with uninterpreted functions 
-=======
-  typedef numerical_congruence_domain<interval_domain_t> ric_domain_t;
-  /// -- DBM: zones
-  typedef DBM<z_number, varname_t> dbm_domain_t;
   /// -- Terms: Term functor domain with intervals
->>>>>>> 82f5ba48
   typedef crab::cfg::var_factory_impl::StrVarAlloc_col::varname_t str_varname_t;
   typedef interval_domain<z_number, str_varname_t> str_interval_dom_t;
   typedef term::TDomInfo<z_number, varname_t, str_interval_dom_t /*interval_domain_t*/> idom_info;
@@ -67,35 +60,25 @@
   #else
   typedef boxes_domain<z_number, varname_t> boxes_domain_t;
   #endif 
-<<<<<<< HEAD
   /// -- Apron domains
   typedef apron_domain< z_number, varname_t, apron_domain_id_t::APRON_INT > box_apron_domain_t;
   typedef apron_domain< z_number, varname_t, apron_domain_id_t::APRON_OCT > oct_apron_domain_t;
   typedef apron_domain< z_number, varname_t, apron_domain_id_t::APRON_OPT_OCT > opt_oct_apron_domain_t;
   typedef apron_domain< z_number, varname_t, apron_domain_id_t::APRON_PK > pk_apron_domain_t;
-  /// -- Array smashing functor domain parameterized with above
-  ///    abstract domains
-  typedef array_smashing<interval_domain_t,z_number,varname_t> arr_interval_domain_t;
-  typedef array_smashing<ric_domain_t,z_number,varname_t> arr_ric_domain_t;
-  typedef array_smashing<dbm_domain_t,z_number,varname_t> arr_dbm_domain_t;
-  typedef array_smashing<sdbm_domain_t,z_number,varname_t> arr_sdbm_domain_t;
-  typedef array_smashing<vdbm_domain_t,z_number,varname_t> arr_vdbm_domain_t;
-  typedef array_smashing<ddbm_domain_t,z_number,varname_t> arr_ddbm_domain_t;
-  typedef array_smashing<term_domain_t,z_number,varname_t> arr_term_domain_t;
-  typedef array_smashing<boxes_domain_t,z_number,varname_t> arr_boxes_domain_t;
-  typedef array_smashing<box_apron_domain_t,z_number,varname_t> arr_box_apron_domain_t;
-  typedef array_smashing<oct_apron_domain_t,z_number,varname_t> arr_oct_apron_domain_t;
-  typedef array_smashing<opt_oct_apron_domain_t,z_number,varname_t> arr_opt_oct_apron_domain_t;
-  typedef array_smashing<pk_apron_domain_t,z_number,varname_t> arr_pk_apron_domain_t;
-=======
   /// -- Array smashing functor domain parameterized with the above
   ///    abstract domains
   typedef array_smashing<interval_domain_t> arr_interval_domain_t;
   typedef array_smashing<ric_domain_t> arr_ric_domain_t;
   typedef array_smashing<dbm_domain_t> arr_dbm_domain_t;
+  typedef array_smashing<sdbm_domain_t> arr_sdbm_domain_t;
+  typedef array_smashing<vdbm_domain_t> arr_vdbm_domain_t;
+  typedef array_smashing<ddbm_domain_t> arr_ddbm_domain_t;
   typedef array_smashing<term_domain_t> arr_term_domain_t;
   typedef array_smashing<boxes_domain_t> arr_boxes_domain_t;
->>>>>>> 82f5ba48
+  typedef array_smashing<box_apron_domain_t> arr_box_apron_domain_t;
+  typedef array_smashing<oct_apron_domain_t> arr_oct_apron_domain_t;
+  typedef array_smashing<opt_oct_apron_domain_t> arr_opt_oct_apron_domain_t;
+  typedef array_smashing<pk_apron_domain_t> arr_pk_apron_domain_t;
 }
 
 namespace llvm {
@@ -191,7 +174,6 @@
     return o;
   }
 
-<<<<<<< HEAD
   template <typename N, typename V, crab::domains::apron_domain_id_t D>
   inline llvm::raw_ostream& operator<< (llvm::raw_ostream& o, 
                                         crab::domains::apron_domain 
@@ -202,15 +184,9 @@
     return o;
   }
 
-  template <typename Base, typename N, typename V>
-  inline llvm::raw_ostream& operator<< (llvm::raw_ostream& o, 
-                                        crab::domains::array_smashing
-                                        <Base,N,V> & inv) {
-=======
   template <typename Base>
   inline llvm::raw_ostream& operator<< (llvm::raw_ostream& o, 
                                         crab::domains::array_smashing <Base> & inv) {
->>>>>>> 82f5ba48
     ostringstream s;
     s << inv;
     o << s.str ();
