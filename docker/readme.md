# Building Clam with Docker and running tests

## crabllvm-build.Dockerfile (downloading build dependencies):
```shell
<<<<<<< HEAD
docker build --build-arg UBUNTU=xenial --build-arg BUILD_TYPE=Release -t seahorn/crabllvm-build-llvm8:xenial -f docker/crabllvm-build.Dockerfile .
```
The above generates a container with all dependencies required to
build CrabLlvm, other than CrabLlvm itself.

Build arguments (required):
- UBUNTU: trusty, xenial
- BUILD_TYPE: Release, Debug

Depends on: `buildpack-deps`
Dockerhub: `docker pull seahorn/crabllvm-build-llvm8`

## crabllvm-full-size-rel.Dockerfile (building CrabLlvm with Docker):

```shell
docker build --build-arg UBUNTU=xenial --build-arg BUILD_TYPE=Release -t seahorn/crabllvm_xenial_rel -f docker/crabllvm-full-size-rel.Dockerfile .
docker run -v `pwd`:/host -it seahorn/crabllvm_xenial_rel"
=======
docker build --build-arg UBUNTU=xenial --build-arg BUILD_TYPE=Release -t clam_xenial_rel -f docker/clam-full-size-rel.Dockerfile .
docker run -v `pwd`:/host -it clam_xenial_rel"
>>>>>>> 0aebdb7b
```

This will automatically download all dependencies from a base image
and build Clam under `/clam/build`.

Clam install directory is added to `PATH`.

Build arguments (required):
- UBUNTU: trusty, xenial, bionic
- BUILD_TYPE: Release, Debug
<|MERGE_RESOLUTION|>--- conflicted
+++ resolved
@@ -1,29 +1,25 @@
 # Building Clam with Docker and running tests
 
-## crabllvm-build.Dockerfile (downloading build dependencies):
+## clam-build.Dockerfile (downloading build dependencies):
+
 ```shell
-<<<<<<< HEAD
-docker build --build-arg UBUNTU=xenial --build-arg BUILD_TYPE=Release -t seahorn/crabllvm-build-llvm8:xenial -f docker/crabllvm-build.Dockerfile .
+docker build --build-arg UBUNTU=xenial --build-arg BUILD_TYPE=Release -t seahorn/clam-build-llvm8:xenial -f docker/clam-build.Dockerfile .
 ```
 The above generates a container with all dependencies required to
-build CrabLlvm, other than CrabLlvm itself.
+build Clam, other than Clam itself.
 
 Build arguments (required):
 - UBUNTU: trusty, xenial
 - BUILD_TYPE: Release, Debug
 
 Depends on: `buildpack-deps`
-Dockerhub: `docker pull seahorn/crabllvm-build-llvm8`
+Dockerhub: `docker pull seahorn/clam-build-llvm8`
 
-## crabllvm-full-size-rel.Dockerfile (building CrabLlvm with Docker):
+## clam-full-size-rel.Dockerfile (building Clam with Docker):
 
 ```shell
-docker build --build-arg UBUNTU=xenial --build-arg BUILD_TYPE=Release -t seahorn/crabllvm_xenial_rel -f docker/crabllvm-full-size-rel.Dockerfile .
-docker run -v `pwd`:/host -it seahorn/crabllvm_xenial_rel"
-=======
-docker build --build-arg UBUNTU=xenial --build-arg BUILD_TYPE=Release -t clam_xenial_rel -f docker/clam-full-size-rel.Dockerfile .
-docker run -v `pwd`:/host -it clam_xenial_rel"
->>>>>>> 0aebdb7b
+docker build --build-arg UBUNTU=xenial --build-arg BUILD_TYPE=Release -t seahorn/clam-8.0:xenial -f docker/clam-full-size-rel.Dockerfile .
+docker run -v `pwd`:/host -it seahorn/clam-8.0:xenial"
 ```
 
 This will automatically download all dependencies from a base image
