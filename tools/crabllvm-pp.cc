///
// crabllvm-pp -- LLVM bitcode Pre-Processor for static analysis
///

#include "llvm/LinkAllPasses.h"
#include "llvm/IR/LegacyPassManager.h"
#include "llvm/IR/LLVMContext.h"
#include "llvm/IR/Module.h"
#include "llvm/IR/Verifier.h"
#include "llvm/IRReader/IRReader.h"
#include "llvm/Support/FileSystem.h"
#include "llvm/Support/CommandLine.h"
#include "llvm/Support/Debug.h"
#include "llvm/Support/ManagedStatic.h"
#include "llvm/Support/PrettyStackTrace.h"
#include "llvm/Support/Signals.h"
#include "llvm/Support/SourceMgr.h"
#include "llvm/Support/ToolOutputFile.h"
#include "llvm/Support/raw_ostream.h"
#include "llvm/Transforms/IPO.h"
#include "llvm/Bitcode/ReaderWriter.h"
#include "llvm/Bitcode/BitcodeWriterPass.h"

#include "crab_llvm/config.h"
#include "crab_llvm/Passes.hh"

#ifdef HAVE_LLVM_SEAHORN
#include "llvm_seahorn/Transforms/Scalar.h"
#endif 

static llvm::cl::opt<std::string>
InputFilename(llvm::cl::Positional, llvm::cl::desc("<input LLVM bitcode file>"),
              llvm::cl::Required, llvm::cl::value_desc("filename"));

static llvm::cl::opt<std::string>
OutputFilename("o", llvm::cl::desc("Override output filename"),
               llvm::cl::init(""), llvm::cl::value_desc("filename"));

static llvm::cl::opt<bool>
OutputAssembly("S", llvm::cl::desc("Write output as LLVM assembly"));

static llvm::cl::opt<std::string>
AsmOutputFilename("oll",
	llvm::cl::desc("Output analyzed bitcode"),
        llvm::cl::init(""), llvm::cl::value_desc("filename"));

static llvm::cl::opt<std::string>
DefaultDataLayout("default-data-layout",
        llvm::cl::desc("data layout string to use if not specified by module"),
        llvm::cl::init(""), llvm::cl::value_desc("layout-string"));

static llvm::cl::opt<bool>
InlineAll ("crab-inline-all",
	   llvm::cl::desc ("Inline all functions"),
           llvm::cl::init (false));

static llvm::cl::opt<bool>
Devirtualize ("crab-devirt", 
              llvm::cl::desc ("Resolve indirect calls"),
              llvm::cl::init (false));

static llvm::cl::opt<bool>
LowerSelect ("crab-lower-select",
	     llvm::cl::desc ("Lower all select instructions"),
             llvm::cl::init (false));

static llvm::cl::opt<bool>
LowerGv ("crab-lower-gv",
	 llvm::cl::desc ("Lower global initializers in main"),
	 llvm::cl::init (true));

static llvm::cl::opt<bool>
LowerUnsignedICmp("crab-lower-unsigned-icmp",
	 llvm::cl::desc ("Lower ULT and ULE instructions"),
	 llvm::cl::init (false));

static llvm::cl::opt<bool>
OptimizeLoops ("crab-llvm-pp-loops", 
               llvm::cl::desc ("Perform loop optimizations"),
               llvm::cl::init (false));

static llvm::cl::opt<bool>
TurnUndefNondet ("crab-turn-undef-nondet", 
                 llvm::cl::desc ("Turn undefined behaviour into non-determinism"),
                 llvm::cl::init (false));

static llvm::cl::opt<int>
SROA_Threshold ("sroa-threshold",
                llvm::cl::desc ("Threshold for ScalarReplAggregates pass"),
                llvm::cl::init(INT_MAX));
static llvm::cl::opt<int>
SROA_StructMemThreshold ("sroa-struct",
                llvm::cl::desc ("Structure threshold for ScalarReplAggregates"),
                llvm::cl::init (INT_MAX));
static llvm::cl::opt<int>
SROA_ArrayElementThreshold ("sroa-array",
                llvm::cl::desc ("Array threshold for ScalarReplAggregates"),
                llvm::cl::init (INT_MAX));
static llvm::cl::opt<int>
SROA_ScalarLoadThreshold ("sroa-scalar-load",
                llvm::cl::desc ("Scalar load threshold for ScalarReplAggregates"),
                llvm::cl::init (-1));

// removes extension from filename if there is one
std::string getFileName(const std::string &str) {
  std::string filename = str;
  size_t lastdot = str.find_last_of(".");
  if (lastdot != std::string::npos)
    filename = str.substr(0, lastdot);
  return filename;
}

int main(int argc, char **argv) {
  llvm::llvm_shutdown_obj shutdown;  // calls llvm_shutdown() on exit
  llvm::cl::ParseCommandLineOptions(argc, argv,
  "llvmpp-- LLVM bitcode Pre-Processor for static analysis\n");

  llvm::sys::PrintStackTraceOnErrorSignal();
  llvm::PrettyStackTraceProgram PSTP(argc, argv);
  llvm::EnableDebugBuffering = true;

  std::error_code error_code;
  llvm::SMDiagnostic err;
  llvm::LLVMContext &context = llvm::getGlobalContext();
  std::unique_ptr<llvm::Module> module;
  std::unique_ptr<llvm::tool_output_file> output;
  std::unique_ptr<llvm::tool_output_file> asmOutput;
  
  module = llvm::parseIRFile(InputFilename, err, context);
  if (module.get() == 0)
  {
    if (llvm::errs().has_colors())
      llvm::errs().changeColor(llvm::raw_ostream::RED);
    llvm::errs() << "error: "
                 << "Bitcode was not properly read; " << err.getMessage() << "\n";
    if (llvm::errs().has_colors()) llvm::errs().resetColor();
    return 3;
  }

  if (!AsmOutputFilename.empty ())
    asmOutput = 
      llvm::make_unique<llvm::tool_output_file>
      (AsmOutputFilename.c_str(), error_code, llvm::sys::fs::F_Text);
       
  if (error_code) {
    if (llvm::errs().has_colors()) 
      llvm::errs().changeColor(llvm::raw_ostream::RED);
    llvm::errs() << "error: Could not open " << AsmOutputFilename << ": " 
                 << error_code.message () << "\n";
    if (llvm::errs().has_colors()) llvm::errs().resetColor();
    return 3;
  }

  if (!OutputFilename.empty ())
    output = llvm::make_unique<llvm::tool_output_file>
      (OutputFilename.c_str(), error_code, llvm::sys::fs::F_None);
      
  if (error_code) {
    if (llvm::errs().has_colors())
      llvm::errs().changeColor(llvm::raw_ostream::RED);
    llvm::errs() << "error: Could not open " << OutputFilename << ": " 
                 << error_code.message () << "\n";
    if (llvm::errs().has_colors()) llvm::errs().resetColor();
    return 3;
  }

  
  ///////////////////////////////
  // initialise and run passes //
  ///////////////////////////////

  llvm::legacy::PassManager pass_manager;
  llvm::PassRegistry &Registry = *llvm::PassRegistry::getPassRegistry();
  llvm::initializeAnalysis(Registry);
  
  /// call graph and other IPA passes
  //llvm::initializeIPA (Registry);
  // XXX: porting to 3.8 
  llvm::initializeCallGraphWrapperPassPass(Registry);
  llvm::initializeCallGraphPrinterPass(Registry);
  llvm::initializeCallGraphViewerPass(Registry);
  // XXX: not sure if needed anymore
  llvm::initializeGlobalsAAWrapperPassPass(Registry);  
    
  // add an appropriate DataLayout instance for the module
<<<<<<< HEAD
  const llvm::DataLayout *dl = &module->getDataLayout ();
  if (!dl && !DefaultDataLayout.empty ())
  {
=======
  const llvm::DataLayout *dl = module->getDataLayout ();
  if (!dl && !DefaultDataLayout.empty ()) {
>>>>>>> f25e469e
    module->setDataLayout (DefaultDataLayout);
    dl = &module->getDataLayout ();
  }
<<<<<<< HEAD

  assert (dl && "Could not find Data Layout for the module");
=======
  if (dl)
    pass_manager.add (new llvm::DataLayoutPass ());
>>>>>>> f25e469e
  
  // -- turn all functions internal so that we can apply some global
  // -- optimizations inline them if requested
  pass_manager.add (llvm::createInternalizePass (llvm::ArrayRef<const char*>("main")));

  if (Devirtualize) {
    // -- resolve indirect calls
    pass_manager.add (crab_llvm::createDevirtualizeFunctionsPass ());
  }

  // kill unused internal global    
  pass_manager.add (llvm::createGlobalDCEPass ()); 
  pass_manager.add (crab_llvm::createRemoveUnreachableBlocksPass ());
  // -- global optimizations
  pass_manager.add (llvm::createGlobalOptimizerPass());
  
  // -- SSA
  pass_manager.add(llvm::createPromoteMemoryToRegisterPass());
  #ifdef HAVE_LLVM_SEAHORN
  if (TurnUndefNondet) {
    // -- Turn undef into nondet
    pass_manager.add (llvm_seahorn::createNondetInitPass ());
  }
  #endif 

  // -- cleanup after SSA
  #ifdef HAVE_LLVM_SEAHORN
  pass_manager.add (llvm_seahorn::createInstructionCombiningPass ());
  #endif 
  pass_manager.add (llvm::createCFGSimplificationPass ());
    
  // -- break aggregates
  pass_manager.add (llvm::createScalarReplAggregatesPass
		    (SROA_Threshold,
		     true,
		     SROA_StructMemThreshold,
		     SROA_ArrayElementThreshold,
		     SROA_ScalarLoadThreshold));
  
  #ifdef HAVE_LLVM_SEAHORN
  if (TurnUndefNondet) {
     // -- Turn undef into nondet (undef are created by SROA when it calls mem2reg)
     pass_manager.add (llvm_seahorn::createNondetInitPass ());
  }
  #endif 

  // -- global value numbering and redundant load elimination
  pass_manager.add (llvm::createGVNPass());
  
  // -- cleanup after break aggregates
  #ifdef HAVE_LLVM_SEAHORN
  pass_manager.add (llvm_seahorn::createInstructionCombiningPass ());
  #endif 
  pass_manager.add (llvm::createCFGSimplificationPass ());
  
  #ifdef HAVE_LLVM_SEAHORN
  if (TurnUndefNondet) {
     // eliminate unused calls to verifier.nondet() functions
     pass_manager.add (llvm_seahorn::createDeadNondetElimPass ());
  }
  #endif 

  // -- lower invoke's
  pass_manager.add(llvm::createLowerInvokePass());
  // cleanup after lowering invoke's
  pass_manager.add (llvm::createCFGSimplificationPass ());  
  
  if (InlineAll) {
    pass_manager.add (crab_llvm::createMarkInternalInlinePass ());   
    pass_manager.add (llvm::createAlwaysInlinerPass ());
    // kill unused internal global    
    pass_manager.add (llvm::createGlobalDCEPass ()); 
  }
  
  pass_manager.add (crab_llvm::createRemoveUnreachableBlocksPass ());
  pass_manager.add(llvm::createDeadInstEliminationPass());
  
  if (OptimizeLoops) {
    // canonical form for loops
    pass_manager.add (llvm::createLoopSimplifyPass());
    // cleanup unnecessary blocks     
    pass_manager.add (llvm::createCFGSimplificationPass ());  
    // loop-closed SSA 
    pass_manager.add (llvm::createLCSSAPass());
    #ifdef HAVE_LLVM_SEAHORN
    // induction variable
    pass_manager.add (llvm_seahorn::createIndVarSimplifyPass ());
    #endif 
  }

  // trivial invariants outside loops 
<<<<<<< HEAD
  pass_manager.add (llvm::createBasicAAWrapperPass());
  pass_manager.add (llvm::createLICMPass()); //LICM needs alias analysis
=======
  pass_manager.add (llvm::createBasicAliasAnalysisPass());
  //LICM needs alias analysis  
  pass_manager.add (llvm::createLICMPass()); 
>>>>>>> f25e469e
  pass_manager.add (llvm::createPromoteMemoryToRegisterPass());
  // dead loop elimination
  pass_manager.add (llvm::createLoopDeletionPass());
  // cleanup unnecessary blocks   
  pass_manager.add (llvm::createCFGSimplificationPass ()); 
  
  if (LowerGv) {
    // -- lower initializers of global variables
    pass_manager.add (crab_llvm::createLowerGvInitializersPass ());   
    // cleanup of dead initializers
    pass_manager.add (llvm::createDeadCodeEliminationPass());
  }

  // -- ensure one single exit point per function
  pass_manager.add (llvm::createUnifyFunctionExitNodesPass ());
  pass_manager.add (llvm::createGlobalDCEPass ()); 
  pass_manager.add (llvm::createDeadCodeEliminationPass());
  // -- remove unreachable blocks also dead cycles
  pass_manager.add (crab_llvm::createRemoveUnreachableBlocksPass ());

  // -- remove switch constructions
  pass_manager.add (llvm::createLowerSwitchPass());
  // cleanup unnecessary blocks     
  pass_manager.add (llvm::createCFGSimplificationPass ());  
  
  // -- lower constant expressions to instructions
  pass_manager.add (crab_llvm::createLowerCstExprPass ());   
  pass_manager.add (llvm::createDeadCodeEliminationPass());

  // -- lower ULT and ULE instructions  
  if (LowerUnsignedICmp) {
    pass_manager.add (crab_llvm::createLowerUnsignedICmpPass ());   
    // cleanup unnecessary and unreachable blocks   
    pass_manager.add (llvm::createCFGSimplificationPass ());
    pass_manager.add (crab_llvm::createRemoveUnreachableBlocksPass ());
  }
  
  // -- must be the last one to avoid llvm undoing it
  if (LowerSelect)
    pass_manager.add (crab_llvm::createLowerSelectPass ());   

  if (!AsmOutputFilename.empty ()) 
    pass_manager.add (createPrintModulePass (asmOutput->os ()));
      
  if (!OutputFilename.empty ())  {
    if (OutputAssembly)
      pass_manager.add (createPrintModulePass (output->os ()));
    else 
      pass_manager.add (createBitcodeWriterPass (output->os ()));
  }
  
  pass_manager.run(*module.get());

  if (!AsmOutputFilename.empty ()) asmOutput->keep ();
  if (!OutputFilename.empty ()) output->keep();
  
  return 0;
}<|MERGE_RESOLUTION|>--- conflicted
+++ resolved
@@ -183,24 +183,14 @@
   llvm::initializeGlobalsAAWrapperPassPass(Registry);  
     
   // add an appropriate DataLayout instance for the module
-<<<<<<< HEAD
   const llvm::DataLayout *dl = &module->getDataLayout ();
   if (!dl && !DefaultDataLayout.empty ())
   {
-=======
-  const llvm::DataLayout *dl = module->getDataLayout ();
-  if (!dl && !DefaultDataLayout.empty ()) {
->>>>>>> f25e469e
     module->setDataLayout (DefaultDataLayout);
     dl = &module->getDataLayout ();
   }
-<<<<<<< HEAD
 
   assert (dl && "Could not find Data Layout for the module");
-=======
-  if (dl)
-    pass_manager.add (new llvm::DataLayoutPass ());
->>>>>>> f25e469e
   
   // -- turn all functions internal so that we can apply some global
   // -- optimizations inline them if requested
@@ -292,14 +282,8 @@
   }
 
   // trivial invariants outside loops 
-<<<<<<< HEAD
   pass_manager.add (llvm::createBasicAAWrapperPass());
   pass_manager.add (llvm::createLICMPass()); //LICM needs alias analysis
-=======
-  pass_manager.add (llvm::createBasicAliasAnalysisPass());
-  //LICM needs alias analysis  
-  pass_manager.add (llvm::createLICMPass()); 
->>>>>>> f25e469e
   pass_manager.add (llvm::createPromoteMemoryToRegisterPass());
   // dead loop elimination
   pass_manager.add (llvm::createLoopDeletionPass());
