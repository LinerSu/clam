--- conflicted
+++ resolved
@@ -210,18 +210,6 @@
   include(crab-git)
   
   if (TopLevel)
-<<<<<<< HEAD
-    set (SEA_DSA_REPO "https://github.com/seahorn/sea-dsa"
-      CACHE STRING "sea-dsa repo")
-    set (SEAHORN_LLVM_REPO "https://github.com/seahorn/llvm-seahorn"
-      CACHE STRING "seahorn-llvm repo")
-
-    add_custom_target (sea-dsa-git
-      ${GIT_EXECUTABLE} clone -b dev11 ${SEA_DSA_REPO} ${SEADSA_SOURCE_DIR})
-    add_custom_target (seahorn-llvm-git
-      ${GIT_EXECUTABLE} clone -b dev11 ${SEAHORN_LLVM_REPO} ${CMAKE_SOURCE_DIR}/llvm-seahorn)
-=======
->>>>>>> 35ad97e4
     if (CLAM_INCLUDE_SEAOPT)
      add_custom_target (extra DEPENDS sea-dsa-git seahorn-llvm-git)
     else()
@@ -245,19 +233,11 @@
   ## install a debug build from sources even if a release build is
   ## already found in the system.
   if (NOT LLVM_DIR MATCHES "${LLVM_ROOT}/lib/cmake/llvm")
-<<<<<<< HEAD
     ## Search for llvm11 in the whole system
     find_package(LLVM 11 CONFIG)
   else()
     ## Search for llvm11 only in "${LLVM_ROOT}/lib/cmake/llvm"
     find_package(LLVM 11 CONFIG PATHS "${LLVM_ROOT}/lib/cmake/llvm" NO_DEFAULT_PATH)
-=======
-    ## Search for llvm10 in the whole system
-    find_package(LLVM 10.0.1 CONFIG)
-  else()
-    ## Search for llvm10 only in "${LLVM_ROOT}/lib/cmake/llvm"
-    find_package(LLVM 10.0.1 CONFIG PATHS "${LLVM_ROOT}/lib/cmake/llvm" NO_DEFAULT_PATH)
->>>>>>> 35ad97e4
   endif()
   
   if (NOT LLVM_FOUND)
