--- conflicted
+++ resolved
@@ -9,15 +9,11 @@
   set (CRAB_LIBS ${CRAB_LIBS} ${LDD_LIBRARY}) 
 endif ()
 
-<<<<<<< HEAD
 if (USE_APRON)
   set (CRAB_LIBS ${CRAB_LIBS} ${APRON_LIBS}) 
 endif ()
 
-add_library (CrabLlvmAnalysis STATIC
-=======
 add_library (CrabLlvmAnalysis ${CRABLLVM_LIBS_TYPE}  
->>>>>>> 78606c3a
   CfgBuilder.cc
   CrabLlvm.cc
   ConCrabLlvm.cc
@@ -39,5 +35,13 @@
   LIBRARY DESTINATION lib)
 
 # Needed if shared libraries
-install(FILES ${CRAB_DBM_LIB} DESTINATION lib)
-install(FILES ${CRAB_TERM_LIB} DESTINATION lib)+if (BUILD_CRABLLVM_LIBS_SHARED)
+  install(FILES ${CRAB_DBM_LIB} DESTINATION lib)
+  install(FILES ${CRAB_TERM_LIB} DESTINATION lib)
+  if (USE_APRON)
+    install(FILES ${APRON_LIBS} DESTINATION lib)
+  endif ()
+  if (USE_LDD)
+    install(FILES ${LDD_LIBRARY} DESTINATION lib)
+  endif ()
+endif ()
