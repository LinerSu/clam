/* 
 * Translate a LLVM function to a CFG language understood by Crab.
 * 
 * The translation considers the following Crab types:
 * 
 * - booleans <--> isIntegerTy(1)
 * - integers <--> isIntegerTy() && !isIntegerTy(1)
 * - pointers <--> isPointerTy()
 * 
 * In addition, there is an array type which is a type that it doesn't
 * exist in LLVM but it does in Crab. An array is a sequence of
 * consecutive bytes for which certain guarantees hold (e.g., sequence
 * elements have compatible types and they are always accessed in the
 * same way). Arrays are identified using HeapAbstraction.
 * 
 * Known limitations of the translation:
 * 
 * - Ignore floating point instructions.
 * - Ignore ashr and shl with non-constant shifts.
 * - Ignore integer bitwidths in most operations (this can affect
 *   soundness).
 * - Comparison between pointers
 * - Pointer cast instructions
 */

#include "llvm/IR/InstVisitor.h"
#include "llvm/IR/CallSite.h"
#include "llvm/IR/GetElementPtrTypeIterator.h"
#include "llvm/IR/IRBuilder.h"
#include "llvm/IR/DebugLoc.h"
#include "llvm/IR/DebugInfo.h"
#include "llvm/ADT/APInt.h"
#include "llvm/Analysis/MemoryBuiltins.h"
#include "llvm/Pass.h"
#include "llvm/Support/Debug.h"
#include "llvm/Support/CommandLine.h"
#include "llvm/Support/ErrorHandling.h"

#include "boost/tuple/tuple.hpp"
#include "boost/range/iterator_range.hpp"
#include "boost/range/algorithm/set_algorithm.hpp"
#include "boost/optional.hpp"

#include "crab/common/debug.hpp"
#include "crab/common/stats.hpp"
#include "crab_llvm/CfgBuilder.hh"
#include "crab_llvm/HeapAbstraction.hh"
#include "crab_llvm/Support/CFG.hh"

#include <algorithm>

using namespace llvm;
using namespace boost;
using namespace crab;
using namespace crab::cfg;
using namespace ikos;

cl::opt<bool>
CrabCFGSimplify("crab-cfg-simplify",
	 cl::desc ("Simplify Crab CFG"), 
	 cl::init (false),
	 cl::Hidden);

cl::opt<bool>
CrabPrintCFG("crab-print-cfg",
	 cl::desc ("Print Crab CFG"), 
	 cl::init (false));

cl::opt<bool>
CrabEnableUniqueScalars("crab-singleton-aliases",
	 cl::desc ("Treat singleton alias sets as scalar values"), 
	 cl::init (false));

/** 
 * Allow to track memory but ignoring pointer arithmetic. This makes
 * sense because array smashing can reason about memory without having
 * any knowledge about pointer arithmetic as long as the memory
 * disambiguation analysis ensures:
 * a) an array can be only pointed by objects of compatible types, and
 * b) every memory array accesses are aligned.
 */
cl::opt<bool>
CrabDisablePointers("crab-disable-ptr",
		    cl::desc ("Disable translation of pointers"), 
		    cl::init (false),
		    cl::Hidden);

/**
 * Reduce boolean operations to integer ones
 * It has some unsoundness with SExt and ZExt instructions.
 **/
cl::opt<bool>
CrabBoolAsInt("crab-bool-as-int",
	      cl::desc ("Treat Booleans as integers"), 
	      cl::init (false),
	      cl::Hidden);

/**
 * Since LLVM IR is in SSA form many of the havoc statements are
 * redundant since variables can be defined only once.
 */
cl::opt<bool>
CrabIncludeHavoc("crab-include-useless-havoc",
		 cl::desc ("Include all havoc statements."), 
		 cl::init (true),
		 cl::Hidden);

cl::opt<bool>
CrabArrayInit("crab-arr-init",
	cl::desc ("Initialization of arrays for weak array domains (e.g., smashing)."), 
	cl::init (true),
	cl::Hidden);

/**
 * Enable initialization of arrays that correspond to objects that may
 * contain an infinite number of memory locations.
 *
 * Initialization of allocation sites originated from calloc or memset
 * instructions may be unsound if it can be executed by more than one
 * execution.
*/
cl::opt<bool>
CrabUnsoundArrayInit("crab-arr-unsound-init",
		     cl::desc ("Unsound initialization of arrays."), 
		     cl::init (false),
		     cl::Hidden);

cl::opt<bool>
CrabDisableWarnings("crab-disable-warnings",
	      cl::desc ("Disable warning messages"), 
	      cl::init (false),
	      cl::Hidden);

namespace crab_llvm {

  #define CRABLLVM_WARNING(MSG) \
    if (!CrabDisableWarnings) \
      {llvm::errs () << "CRABLLVM WARNING: " << MSG << "\n";}
  #define GET_VAR(V,LFAC) LFAC.get_vfac()[&V]
  #define FRESH_VAR(LFAC) LFAC.get_vfac().get()
  #define GET_VAR_FROM_REGION(R,LFAC) LFAC.get_vfac().get(R.get_id())
  // Note: getRegion only returns regions containing integers
  #define GET_REGION(I,V) m_mem.getRegion(*(I.getParent()->getParent()),V)
  #define CST_TRUE z_lin_cst_t::get_true()
  #define CST_FALSE z_lin_cst_t::get_false()

  // Factory to create crab literals (variables or constants)
  // A literal can be of type: boolean, integer or pointer.
  //
  // XXX: we do not create a datatype for literals (via inheritance)
  // because literals are very simple so we prefer to save allocation
  // of pointers and casts across subclasses.
  struct crabLitFactory;

  class crabBoolLit {
    // A boolean literal is either a variable or constants true and false.
    friend class crabLitFactory;
    
    // invariant class: m_cst ^ m_var
    boost::optional<bool> m_cst;
    boost::optional<varname_t> m_var;

    crabBoolLit(bool cst): m_cst(cst) {}
    crabBoolLit(varname_t var): m_var(var) {}

  public:
    
    bool isConst() const { return (m_cst ? true: false); }
    bool isVar() const { return (m_var ? true: false); }
    varname_t getVar() const {
      assert (isVar());
      return *m_var;
    }
    bool isTrue () const {
      if (!isConst()) return false;
      return *m_cst;
    }
    bool isFalse () const {
      if (!isConst()) return false;
      return !(*m_cst); 
    }
  };

  class crabPtrLit {

    // A pointer literal is either a variable or constant null
    friend class crabLitFactory;
    
    boost::optional<varname_t> m_lit;

    crabPtrLit() {} // null
    crabPtrLit(varname_t v): m_lit(v) {}

  public:
    
    bool isNull() const { return (m_lit ? false : true); }
    bool isVar() const { return !isNull(); }
    varname_t getVar() const {
      assert (isVar());
      return *(m_lit);
    }
  };

  class crabNumLit {

    // A numerical literal is either a number or variable
    friend class crabLitFactory;

    // invariant class: m_num ^ m_var     
    boost::optional<ikos::z_number> m_num;
    boost::optional<varname_t> m_var;

    crabNumLit(ikos::z_number n): m_num(n) {}
    crabNumLit(varname_t v): m_var(v) {}

  public:
    
    bool isNum() const { return (m_num ? true : false); }
    bool isVar() const { return (m_var ? true : false); }
    ikos::z_number getNum() const {
      assert (isNum());
      return *(m_num);
    }
    varname_t getVar() const {
      assert (isVar());
      return *(m_var);
    }
    z_lin_exp_t getExp () const {
      if (isNum())
	return z_lin_exp_t(getNum());
      else {
	assert (isVar());
	return z_lin_exp_t(getVar());
      }
    }
    
  };

  static bool isBool(const llvm::Type *t){
    return (t->isIntegerTy(1) && !CrabBoolAsInt);
  }
  
  static bool isBool(const llvm::Value&v) {
    return isBool(v.getType());
  }

  static bool isInteger(const llvm::Type *t) {
    return (t->isIntegerTy() && !isBool(t));
  }
  
  static bool isInteger(const llvm::Value&v) {
    return isInteger(v.getType());
  }
  
  static bool isPointer(const llvm::Value&v,
			const crab::cfg::tracked_precision tracklev) {
    return (v.getType()->isPointerTy() && tracklev >= PTR && !CrabDisablePointers);
  }

  /** Converts v to mpz_class. Assumes that v is signed */
  static mpz_class toMpz (const llvm::APInt &v) {
    // Based on:
    // https://llvm.org/svn/llvm-project/polly/trunk/lib/Support/GICHelper.cpp
    // return v.getSExtValue ();
    
    llvm::APInt abs;
    abs = v.isNegative () ? v.abs () : v;
    
    const uint64_t *rawdata = abs.getRawData ();
    unsigned numWords = abs.getNumWords ();
    
    mpz_class res;
    mpz_import(res.get_mpz_t (), numWords, 1, 
	       sizeof (uint64_t), 0, 0, rawdata);
    
    return v.isNegative () ? mpz_class(-res) : res;
  }
  
  static boost::optional<int64_t> getIntConstant(const ConstantInt* CI){
    if (CI->getType ()->isIntegerTy(1)) {
      return (int64_t) CI->getZExtValue();
    }
    else if (CI->getValue().getMinSignedBits() <= 64) {
      return CI->getSExtValue();
    }
    else {
      CRABLLVM_WARNING("Warning: " <<
		       toMpz(CI->getValue()).get_str() <<   
		       " does not fit in int64_t.");
      return boost::optional<int64_t>();
    }
  }

  static bool isTracked (const llvm::Value &v,
			 const crab::cfg::tracked_precision tracklev) {
    // -- ignore any shadow variable created by seahorn
    if (v.getName().startswith ("shadow.mem")) 
      return false;
    
    // -- a pointer
    if (v.getType ()->isPointerTy ()) 
      return (tracklev >= crab::cfg::PTR && !CrabDisablePointers); 
    
    // -- always track integer and boolean registers
    return v.getType ()->isIntegerTy ();
  }

  // Convert a llvm::Value to either a boolean, pointer or numerical
  // literal.
  class crabLitFactory {

    llvm_variable_factory &m_vfac;
    crab::cfg::tracked_precision m_tracklev;

  public:

    crabLitFactory(llvm_variable_factory &vfac,
		   crab::cfg::tracked_precision tracklev)
      : m_vfac (vfac), m_tracklev(tracklev) {}


    llvm_variable_factory& get_vfac() { return m_vfac; }
    crab::cfg::tracked_precision get_track() const { return m_tracklev;}

    // Note that getBoolLit, getPtrLit and getNumLit are not aware of
    // which types are tracked or not. They only use type information
    // and not the track level.
    boost::optional<crabBoolLit> getBoolLit (const llvm::Value &v){
      if (const llvm::ConstantInt *c =
	  llvm::dyn_cast<const llvm::ConstantInt>(&v)) {
	// -- constant boolean
	if (boost::optional<int64_t> n = getIntConstant(c))
	  return crabBoolLit( (*n) > 0 ? true : false);
      } else if (isBool(v) && !llvm::isa<llvm::ConstantExpr>(v)
		 /*&& isTracked(v, m_tracklev)*/) {
	// -- boolean variable 
	return crabBoolLit(m_vfac[&v]);
      }
      return boost::optional<crabBoolLit>();

    }

    boost::optional<crabPtrLit> getPtrLit (const llvm::Value &v){
      if (llvm::isa<llvm::ConstantPointerNull> (&v)) {
	// -- constant null
	return crabPtrLit();
      } else if (v.getType()->isPointerTy() && !llvm::isa<llvm::ConstantExpr>(v)
		 /*&& isTracked(v, m_tracklev)*/) {
	// -- pointer variable 
	return crabPtrLit(m_vfac[&v]);
      }
      return boost::optional<crabPtrLit>();
    }

    boost::optional<crabNumLit> getNumLit (const llvm::Value &v){
      if (const llvm::ConstantInt *c =
	  llvm::dyn_cast<const llvm::ConstantInt>(&v)) {
	// -- constant integer
	if (boost::optional<int64_t> n = getIntConstant(c))
	  return crabNumLit(*n);
      } else if (isInteger(v) && !llvm::isa<llvm::ConstantExpr>(v) 
		 /*&& isTracked(v, m_tracklev)*/) {
	// -- integer variable 
	return crabNumLit(m_vfac[&v]);
      }
      return boost::optional<crabNumLit>();
    }
  };
    
  static bool hasDebugLoc (const Instruction *inst) {
    if (!inst) return false;
    const DebugLoc &dloc = inst->getDebugLoc ();
    return dloc;
  }

  static crab::cfg::debug_info getDebugLoc (const Instruction *inst) {
    if (!hasDebugLoc(inst))
      return crab::cfg::debug_info();

    const DebugLoc &dloc = inst->getDebugLoc ();
    unsigned Line = dloc.getLine ();
    unsigned Col = dloc.getCol ();
    std::string File = (*dloc).getFilename();
    if (File == "")
      File = "unknown file";
    return crab::cfg::debug_info(File, Line, Col);
  }

  static uint64_t storageSize (const Type *t, const DataLayout &dl) {
    return dl.getTypeStoreSize (const_cast<Type*> (t));
  }
  
  static void normalizeCmpInst(CmpInst &I) {
    switch (I.getPredicate()){
      case ICmpInst::ICMP_UGT:	
      case ICmpInst::ICMP_SGT: I.swapOperands(); break; 
      case ICmpInst::ICMP_UGE:	
      case ICmpInst::ICMP_SGE: I.swapOperands(); break; 
      default: ;
    }
  }

  static bool isLogicalOp(const Instruction &I) {
    return (I.getOpcode() >= Instruction::Shl &&
            I.getOpcode() <= Instruction::Xor);
  }

  static bool isIntArithOp(const Instruction &I) {
    return (I.getOpcode() == Instruction::Add ||
            I.getOpcode() == Instruction::Sub ||
            I.getOpcode() == Instruction::Mul ||
            I.getOpcode() == Instruction::UDiv ||
            I.getOpcode() == Instruction::SDiv ||
            I.getOpcode() == Instruction::URem ||
              I.getOpcode() == Instruction::SRem);
  }

  static bool isIntCast(const CastInst &I) {
    return I.isIntegerCast();
  }

  static bool isPointerCast(const CastInst &I) {
    return isa<IntToPtrInst>(I) || isa<PtrToIntInst>(I) || isa<BitCastInst>(I);
  }
  
  static bool isIntToBool(const CastInst &I) {
    return (isa<TruncInst>(I) && I.getDestTy()->isIntegerTy(1));
  }

  static bool isBoolToInt(const CastInst &I) {
    return ((isa<ZExtInst>(I) || isa<SExtInst>(I))  && I.getSrcTy()->isIntegerTy(1));
  }

  static bool isBoolArray (const Type &T) {
    return (T.isArrayTy() && T.getArrayElementType()->isIntegerTy(1));
  }
  
  static bool isIntArray (const Type &T) {
    return (T.isArrayTy() &&
	    T.getArrayElementType()->isIntegerTy() &&
	    !(T.getArrayElementType()->isIntegerTy(1)));
  }

  static bool isPointerArray (const Type &T) {
    return (T.isArrayTy() && T.getArrayElementType()->isPointerTy());
  }
  
  static bool isAssertFn(const Function* F) {
    return (F->getName().equals("verifier.assert") || 
            F->getName().equals("crab.assert") || 
            F->getName().equals("__CRAB_assert"));
  }

  static bool isErrorFn(const Function* F) {
    return (F->getName().equals("seahorn.error") ||
	    F->getName().equals("verifier.error") ||
	    F->getName().equals("__VERIFIER_error") || 	    	    
            F->getName().equals("__SEAHORN_error"));
  }

  static bool isAssumeFn(const Function* F) {
    return (F->getName().equals("verifier.assume"));
  }

  static bool isNotAssumeFn(const Function* F) {
    return (F->getName().equals("verifier.assume.not"));
  }

  static bool isVerifierCall (const Function *F) {
    return (isAssertFn (F) || isErrorFn (F) ||
	    isAssumeFn(F) || isNotAssumeFn (F));
  }

  static bool isZeroInitializer(const Function *F) {
    return F->getName().startswith("verifier.zero_initializer");
  }
  
  static bool containsVerifierCall (BasicBlock &B) {
    for (auto &I: B) {
      if (CallInst *CI = dyn_cast<CallInst>(&I)) {
        CallSite CS (CI);
	const Value *calleeV = CS.getCalledValue ();
	const Function *callee =
	  dyn_cast<Function>(calleeV->stripPointerCasts());	
        if (callee && isVerifierCall (callee)) 
          return true;
      }
    }
    return false;
  }


  // Return true if all uses are BranchInst's
  static bool AllUsesAreBrInst (Value* V) {
    // XXX: do not strip pointers here
    for (auto &U: V->uses ())
      if (!isa<BranchInst> (U.getUser()))
  	return false;
    return true;
  }  

  // Return true if all uses are BranchInst's or Select's
  static bool AllUsesAreBrOrIntSelectCondInst (Value* V) {
    // XXX: do not strip pointers here
    for (auto &U: V->uses ()) {
      if ((!isa<BranchInst> (U.getUser())) && (!isa<SelectInst> (U.getUser())))
  	return false;
      if (SelectInst *SI = dyn_cast<SelectInst>(U.getUser())) {
	if (isBool(*SI) || SI->getCondition () != V) {
	  // if the operands are bool or V is not the condition
	  return false;
	}
      }
    }
    return true;
  }
  
  // Return true if all uses are the callee at callsites
  static bool AllUsesAreIndirectCalls (Value* V)  {
    // XXX: do not strip pointers here
    for (auto &U: V->uses ()) {
      if (CallInst *CI = dyn_cast<CallInst> (U.getUser ())) {
	CallSite CS (CI);
	const Value *callee = CS.getCalledValue ();
	if (callee == V) continue;
      }
      return false;
    }
    return true;
  }

  // Return true if all uses are GEPs
  static bool AllUsesAreGEP(Value *V) {
    for (auto &U: V->uses ())
      if (!isa<GetElementPtrInst> (U.getUser()))
	return false;
    return true;
  }
      
  // internal type for typed variables
  typedef std::pair<varname_t, variable_type> typed_variable_t;

  /* Used only during the translation of formal/actual function parameters */
  static variable_type getCrabType (Type * ty) {
    if (ty->isIntegerTy(1) && !CrabBoolAsInt)
      return BOOL_TYPE;
    
    if (ty->isIntegerTy())
      return INT_TYPE;
    
    if (ty->isPointerTy())
      return PTR_TYPE;
    
    return UNK_TYPE;
  }


  // helper to handle option CrabEnableUniqueScalars
  template<typename HeapAbstraction>
  static const Value* isGlobalSingleton (Region<HeapAbstraction> r) {
    if (CrabEnableUniqueScalars) {
      if (r.isUnknown()) return nullptr;
      if (const Value* v = r.getSingleton()) return v;
    }
    return nullptr;
  }

  // static void mkUnsignedLtOrLeq (CmpInst &I,
  // 				    crabLitFactory &lfac,
  // 				    basic_block_t &bb,
  // 				    z_lin_exp_t op1, z_lin_exp_t op2) {
  //   /*
  //      if (op1 >= 0)
  // 	      if (op2 >= 0)
  // 	         op1 LT|LEQ op2
  //          else 
  //             false
  //      else 
  //          if (op2 < 0)
  //             op1 LT|LEQ op2
  //          else 
  //             true
  //   */
  //   assert (I.getPredicate () == CmpInst::ICMP_ULT ||
  // 	       I.getPredicate () == CmpInst::ICMP_ULE);
    
  //   if (CrabBoolAsInt) {
  //     /*
  // 	b1 := op1 LT|LEQ op2 ? 1  : 0
  // 	b2 := op2 >= 0       ? b1 : 0
  // 	b3 := op2 < 0        ? b1 : 1
  // 	b4 := op1 >= 0       ? b2 : b3
  //     */
  //     varname_t b1 = FRESH_VAR(lfac);
  //     z_lin_cst_t c1  = ((I.getPredicate () == CmpInst::ICMP_ULT) ?
  // 			    z_lin_cst_t(op1 <= op2 - 1) :
  // 			    z_lin_cst_t(op1 <= op2));
  //     bb.select (b1, c1 , 1, 0);	  
  //     varname_t b2 = FRESH_VAR(lfac);
  //     z_lin_cst_t c2 (op2 >= z_number (0));
  //     bb.select (b2, c2, z_var(b1), 0);	  
  //     varname_t b3 = FRESH_VAR(lfac);
  //     z_lin_cst_t c3 (op2 <= -1);	  
  //     bb.select (b3, c3, z_var(b1), 1);
  //     z_lin_cst_t c4 (op1 >= 0);	  
  //     bb.select (GET_VAR(I,lfac), c4, z_var(b2),z_var(b3));
  //   } else {
  //     
  //   }
  // }

  static void havoc(varname_t v, basic_block_t &bb) {
    if (CrabIncludeHavoc)
      bb.havoc(v);
  }
  
  // Perform one of these translations depending on CrabDisableBoolean:
  //    %x = icmp geq %y, 10  ---> select(%x, %y >= 10, 1, 0)
  //                          ---> bool_assign(%x, y >= 0)
  static void cmpInstToCrabBool(CmpInst &I,
				crabLitFactory &lfac, basic_block_t &bb) {
				
    normalizeCmpInst(I);
    
    const Value& v0 = *I.getOperand(0);
    const Value& v1 = *I.getOperand(1);

    varname_t lhs = GET_VAR(I, lfac);
    
    boost::optional<crabNumLit> l0 = lfac.getNumLit(v0);
    if (!l0) { havoc(lhs,bb); return;}
    boost::optional<crabNumLit> l1 = lfac.getNumLit(v1); 
    if (!l1) { havoc(lhs,bb); return;}
    
    z_lin_exp_t op0 = (*l0).getExp();
    z_lin_exp_t op1 = (*l1).getExp();

    switch (I.getPredicate ()) {
    case CmpInst::ICMP_EQ: {
      z_lin_cst_t cst(op0 == op1);
      if (isBool(I))
	bb.bool_assign(lhs, cst);
      else 
	bb.select(lhs, cst, 1, 0);
      break;
    }
    case CmpInst::ICMP_NE: {
      z_lin_cst_t cst(op0 != op1);
      if (isBool(I))
	bb.bool_assign(lhs, cst);
      else
	bb.select(lhs, cst, 1, 0);
      break;
    }
    case CmpInst::ICMP_SLT: {
      z_lin_cst_t cst(op0 <= op1 - 1);
      if (isBool(I))
	bb.bool_assign(lhs, cst);
      else 
	bb.select(lhs, cst, 1, 0);
      break;
    }
    case CmpInst::ICMP_SLE: {
      z_lin_cst_t cst(op0 <= op1);
      if (isBool(I))
	bb.bool_assign(lhs, cst);
      else	    
	bb.select(lhs, cst, 1, 0);
      break;
    }	
    case CmpInst::ICMP_ULT: 
    case CmpInst::ICMP_ULE:
      CRABLLVM_WARNING("translation skipped " << I << ".\n" <<
		       "Enable --lower-unsigned-icmp");	
      break;
    default:  
      llvm_unreachable ("ERROR: it should not happen while translating CmpInst");
    }
  }

  /* If possible, return a linear constraint from CmpInst */
  static boost::optional<z_lin_cst_t>
  cmpInstToCrabInt (CmpInst &I, crabLitFactory &lfac, const bool isNegated = false) {
    normalizeCmpInst(I);
    
    const Value& v0 = *I.getOperand (0);
    const Value& v1 = *I.getOperand (1);

    boost::optional<crabNumLit> l0 = lfac.getNumLit(v0);
    if (!l0) return boost::optional<z_lin_cst_t>();
    boost::optional<crabNumLit> l1 = lfac.getNumLit(v1); 
    if (!l1) return boost::optional<z_lin_cst_t>();
    
    z_lin_exp_t op0 = (*l0).getExp();
    z_lin_exp_t op1 = (*l1).getExp();
    
    switch (I.getPredicate()) {
    case CmpInst::ICMP_EQ:
      if (!isNegated)
	return z_lin_cst_t(op0 == op1);
      else
	return z_lin_cst_t(op0 != op1);
      break;
    case CmpInst::ICMP_NE:
      if (!isNegated)
	return z_lin_cst_t(op0 != op1);
      else
	return z_lin_cst_t(op0 == op1);
	break;
    case CmpInst::ICMP_SLT:
      if (!isNegated)
	return z_lin_cst_t(op0 <= op1 - 1);
      else
	return z_lin_cst_t(op0 >= op1);
      break; 
    case CmpInst::ICMP_SLE:
      if (!isNegated)
	return z_lin_cst_t(op0 <= op1);
      else
	return z_lin_cst_t(op0 >= op1 + 1);
      break;
    case CmpInst::ICMP_ULT: // loss of precision
    case CmpInst::ICMP_ULE: 
      CRABLLVM_WARNING("translation skipped " << I << ".\n" <<
		       "Enable --lower-unsigned-icmp");	
      break;	
    default: ;;  
    }
    return boost::optional<z_lin_cst_t> ();
  }

  // Create statement lhs := c from constant c and return type of c
  static variable_type assignConstant(Constant *c, varname_t lhs,
				      basic_block_t &bb, crabLitFactory &lfac) {
    if (isa<ConstantInt> (c)) {
      if (isBool(*c)) {
	boost::optional<crabBoolLit> lit = lfac.getBoolLit(*c);
	if (lit && (*lit).isConst()) {
	  bb.bool_assign(lhs, (*lit).isTrue() ? CST_TRUE: CST_FALSE);
	  return BOOL_TYPE;
	}
      } else {
	boost::optional<crabNumLit> lit = lfac.getNumLit(*c);
	if (lit && (*lit).isNum()) {
	  bb.assign(lhs, (*lit).getExp());
	  return INT_TYPE;
	}
      }
    } else if (isa<ConstantPointerNull>(c)) {
      if (isPointer(*c, lfac.get_track())) {
	boost::optional<crabPtrLit> lit = lfac.getPtrLit(*c);
	if (lit && (*lit).isNull()) {
	  bb.ptr_null(lhs);
	  return PTR_TYPE;
	}
      }
    }
    bb.havoc (lhs);
    return UNK_TYPE;
  }
  
  static typed_variable_t normalizeFuncParamOrRet(Value& V, basic_block_t &bb,
						  crabLitFactory &lfac) {
    if (Constant *c = dyn_cast< Constant> (&V)) {
      varname_t lhs = FRESH_VAR(lfac);
      variable_type c_ty = assignConstant(c, lhs, bb, lfac);
      return typed_variable_t(lhs, c_ty);      
    }  else {
      return typed_variable_t(GET_VAR(V, lfac), getCrabType(V.getType()));
    }
  }
  
  //! Translate PHI nodes
  struct CrabPhiVisitor : public InstVisitor<CrabPhiVisitor> {
    
    crabLitFactory &m_lfac;
    HeapAbstraction& m_mem;
    // block where assignment will be inserted
    basic_block_t& m_bb; 
    // incoming block of the PHI instruction
    const BasicBlock& m_inc_BB; 

    CrabPhiVisitor (crabLitFactory &lfac,
		    HeapAbstraction& mem,
		    basic_block_t& bb, 
                    const BasicBlock& inc_BB): 
      m_lfac(lfac), m_mem(mem), m_bb(bb), m_inc_BB(inc_BB) {}


    bool doBoolPHINode(varname_t lhs, const Value& v){
      boost::optional<crabBoolLit> lit = m_lfac.getBoolLit(v);
      bool res = true;
      if (lit && (*lit).isConst())
	m_bb.bool_assign (lhs, (*lit).isTrue() ? CST_TRUE : CST_FALSE);		
      else if (lit && (*lit).isVar())				
	m_bb.bool_assign (lhs, (*lit).getVar());		
      else {
	CRABLLVM_WARNING("unexpected boolean PHI node");
	res = false;
      }
      return res;
    }

    bool doNumPHINode(varname_t lhs, const Value& v) {
      boost::optional<crabNumLit> lit = m_lfac.getNumLit(v);
      bool res = true;
      if (lit)
	m_bb.assign (lhs, (*lit).getExp());
      else {
	CRABLLVM_WARNING("unexpected integer PHI node");
	res = false;
      }
      return res;
    }

    bool doPtrPHINode(varname_t lhs, const Value& v) {
      boost::optional<crabPtrLit> lit = m_lfac.getPtrLit(v);
      bool res = true;
      if (lit && (*lit).isNull())
	m_bb.ptr_null(lhs);
      else if (lit && (*lit).isVar())
	m_bb.ptr_assign(lhs, (*lit).getVar(), z_lin_exp_t(0));		  
      else {
	CRABLLVM_WARNING("unexpected pointer PHI node");
	res = false;
      }
      return res;
    }
    
    void visitBasicBlock (BasicBlock &BB) {
      auto curr = BB.begin ();
      if (!isa<PHINode> (curr)) return;

      DenseMap<const Value*, varname_t> old_val_map;

      // --- All the phi-nodes must be evaluated atomically. This
      //     means that if one phi node v1 has as incoming value
      //     another phi node v2 in the same block then it should take
      //     the v2's old value (i.e., before v2's evaluation).

      for (; PHINode *phi = dyn_cast<PHINode> (curr); ++curr) {        

        const Value &v = *phi->getIncomingValueForBlock (&m_inc_BB);

        if (!isTracked(v, m_lfac.get_track())) continue;
	
        const PHINode* phi_v = dyn_cast<PHINode> (&v);
        if (phi_v && (phi_v->getParent () == &BB)) {
	  // -- save the old version of the variable that maps to the
	  //    phi node v
	  auto it = old_val_map.find(&v);
	  if (it == old_val_map.end()) {
	    varname_t old_val = FRESH_VAR(m_lfac);	    
	    bool success = true;
	    if (isBool(*phi_v)) {
	      success &= doBoolPHINode(old_val, v);
	    } else if (phi_v->getType()->isIntegerTy()) {
	      success &= doNumPHINode(old_val, v);
	    } else if (isPointer(*phi_v, m_lfac.get_track())){
	      success &= doPtrPHINode(old_val, v);
	    }
	    if (success) {
	      old_val_map.insert (std::make_pair(&v, old_val));
	    } else {
	      // var leaking: it not success we would have created a
	      // useless fresh variable
	    }
	  }
	}
      }

      curr = BB.begin ();
      for (unsigned i = 0; isa<PHINode> (curr); ++curr) {
        PHINode &phi = *cast<PHINode> (curr);
        if (!isTracked(phi, m_lfac.get_track())) continue;
	
        const Value &v = *phi.getIncomingValueForBlock (&m_inc_BB);
        varname_t lhs = GET_VAR(phi, m_lfac);
        auto it = old_val_map.find (&v);
        if (it != old_val_map.end ()) {
	  // -- use old version if exists
	  if (isBool(phi)) {
	    m_bb.bool_assign(lhs, it->second);
	  } else if (phi.getType()->isIntegerTy()) {
	    m_bb.assign (lhs, z_lin_exp_t(it->second));
	  } else if (isPointer(phi, m_lfac.get_track())){
	    m_bb.ptr_assign(lhs, it->second, z_lin_exp_t(0));
	  }
        } else {
	  bool success=true;
	  if (isBool(phi)) {
	    success &= doBoolPHINode(lhs, v);
	  } else if (phi.getType()->isIntegerTy()) {
	    success &= doNumPHINode(lhs,v);
	  } else if (isPointer(phi, m_lfac.get_track())){
	    success &= doPtrPHINode(lhs, v);
	  }
	  
	  if (!success) havoc(lhs,m_bb);
	}
      }
    }
  };

			     
  //! Translate the rest of instructions
  class CrabInstVisitor : public InstVisitor<CrabInstVisitor> {

    crabLitFactory &m_lfac;
    HeapAbstraction& m_mem;
    const DataLayout* m_dl;
    const TargetLibraryInfo* m_tli;
    basic_block_t& m_bb;
    const bool m_is_inter_proc;
    unsigned int m_object_id;
    
    typedef typename HeapAbstraction::region_t region_t;
    typedef typename HeapAbstraction::region_set_t region_set_t;
    
    unsigned fieldOffset (const StructType *t, unsigned field) {
      return m_dl->getStructLayout (const_cast<StructType*>(t))->
          getElementOffset (field);
    }

    uint64_t storageSize(const Type *t) {
      return crab_llvm::storageSize(t, *m_dl);
    }
        
    // Return true if all uses of V are non-trackable memory accesses.
    // Useful to avoid translating bitcode that won't have any effect
    // anyway.
    bool AllUsesAreNonTrackMem (Value* V) const {
      // XXX: not sure if we should strip pointers here
      V = V->stripPointerCasts();
      for (auto &U: V->uses ()) {
        if (StoreInst *SI = dyn_cast<StoreInst> (U.getUser())) {
          Type* ty = SI->getOperand (0)->getType ();
          if (ty->isIntegerTy ()) {
            if (Instruction *I = dyn_cast<Instruction> (V))  {
              if (GET_REGION((*I),V).isUnknown())
                continue;
            }
            return false;
          }
        }
        else if (LoadInst *LI = dyn_cast<LoadInst> (U.getUser())) {
          Type *ty = LI->getType();
          if (ty->isIntegerTy ()) {
            if (Instruction *I = dyn_cast<Instruction> (V))  {
              if (GET_REGION((*I),V).isUnknown ())
                continue;
            }
            return false;
          }
        }
        else if (CallInst *CI = dyn_cast<CallInst> (U.getUser())) { 
          CallSite CS (CI);
          Function* callee = CS.getCalledFunction ();
          if (callee && (callee->getName().startswith ("llvm.dbg") || 
                         callee->getName().startswith ("shadow.mem")))
            continue;
          else // conservatively return false
            return false; 
        }
        else
          return false;
      }
      return true;
    }
    
    void doArithmetic (varname_t lhs, BinaryOperator &i) {
      const Value& v1 = *i.getOperand(0);
      const Value& v2 = *i.getOperand(1);

      boost::optional<crabNumLit> l1 = m_lfac.getNumLit(v1);
      if (!l1) {havoc(lhs,m_bb); return;}
      boost::optional<crabNumLit> l2 = m_lfac.getNumLit(v2); 
      if (!l2) {havoc(lhs,m_bb); return;}
      
      z_lin_exp_t op1 = (*l1).getExp();
      z_lin_exp_t op2 = (*l2).getExp();
      
      switch(i.getOpcode()) {
      case BinaryOperator::Add:
	m_bb.add(lhs, op1, op2);
	break;
      case BinaryOperator::Sub:
	if (op1.is_constant()) { 
	  // Crab cfg does not support subtraction of a constant by a
	  // variable because the crab api for abstract domains
	  // does not support it.
	  m_bb.assign(lhs, z_lin_exp_t (op1.constant ()));
	  m_bb.sub(lhs, z_lin_exp_t (lhs), op2);
	} else {
	  m_bb.sub(lhs, op1, op2);
	}
	break;
      case BinaryOperator::Mul:
	m_bb.mul(lhs, op1, op2);
	break;
      case BinaryOperator::SDiv:
	if (op1.is_constant()) {            
	  // Crab cfg does not support division of a constant by a
	  // variable because the crab api for abstract domains
	  // does not support it.
	  m_bb.assign (lhs, z_lin_exp_t (op1.constant ()));
	  m_bb.div (lhs, z_lin_exp_t (lhs), op2);
	} else {
	  m_bb.div (lhs, op1, op2);
	}
	break;
      case BinaryOperator::UDiv:
	if (op1.is_constant() && op2.is_constant ()) {
	  // Crab cfg api does not support unsigned arithmetic operations
	  // with both constant operands. Llvm frontend should get
	  // rid of them.
	  CRABLLVM_WARNING("ignored udiv with both constant operands");
	  havoc(lhs,m_bb);
	} else if (op1.is_constant()) {  
	  // Crab cfg does not support division of a constant by a
	  // variable because the crab api for abstract domains
	  // does not support it.
	  m_bb.assign(lhs, z_lin_exp_t (op1.constant ()));
	  m_bb.udiv(lhs, z_lin_exp_t (lhs), op2);
	} else {
	  m_bb.udiv(lhs, op1, op2);
	}
	break;
      case BinaryOperator::SRem:
	if (op1.is_constant()) {           
	  // Crab cfg does not support rem of a constant by a
	  // variable because the crab api for abstract domains
	  // does not support it.
	  m_bb.assign(lhs, z_lin_exp_t (op1.constant ()));
	  m_bb.rem(lhs, z_lin_exp_t (lhs), op2);
	} else {
	  m_bb.rem(lhs, op1, op2);
	}
	break;
      case BinaryOperator::URem:
	if (op1.is_constant() && op2.is_constant ()) {
	  // Crab cfg does not support unsigned arithmetic
	  // operations with both constant operands. Llvm frontend
	  // should get rid of them.
	  CRABLLVM_WARNING("ignored urem with constant operands");
	  havoc(lhs,m_bb);
	} else if (op1.is_constant()) {
	  // Crab cfg does not support rem of a constant by a
	  // variable because the crab api for abstract domains does
	  // not support it.
	  m_bb.assign (lhs, z_lin_exp_t (op1.constant ()));
	  m_bb.urem (lhs, z_lin_exp_t (lhs), op2);
	} else {
	  m_bb.urem (lhs, op1, op2);
	}
	break;
      case BinaryOperator::Shl:
	if (op2.is_constant()) {
	  ikos::z_number k = op2.constant ();
	  int shift = (int) k;
	  assert (shift >= 0);
	  unsigned factor = 1;
	  for (unsigned i = 0; i < (unsigned) shift; i++) 
	    factor *= 2;
	  m_bb.mul (lhs, op1, z_lin_exp_t (factor));            
	} else {
	  CRABLLVM_WARNING("translation skipped shl with non-constant shift");
	  havoc(lhs,m_bb);
	}
	break;
      case BinaryOperator::AShr:
	if (op2.is_constant()) {
	  ikos::z_number k = op2.constant ();
	  int shift = (int) k;
	  assert (shift >= 0);
	  unsigned factor = 1;
	  for (unsigned i = 0; i < (unsigned) shift; i++) 
	    factor *= 2;
	  m_bb.div (lhs, op1, z_lin_exp_t (factor));            
	} else {
	  CRABLLVM_WARNING("translation skipped ashr with non-constant shift");
	  havoc(lhs,m_bb);
	}
	break;
      default:
	CRABLLVM_WARNING("translation skipped " << i);
	havoc(lhs,m_bb);
      }
    }

    void doBoolLogicOp(varname_t lhs, BinaryOperator &i) {
      const Value& v1 = *i.getOperand(0);
      const Value& v2 = *i.getOperand(1);

      boost::optional<crabBoolLit> l1 = m_lfac.getBoolLit(v1);
      if (!l1) {havoc(lhs,m_bb); return;}
      boost::optional<crabBoolLit> l2 = m_lfac.getBoolLit(v2); 
      if (!l2) {havoc(lhs,m_bb); return;}
      
      crabBoolLit b1 = *l1;
      crabBoolLit b2 = *l2;
      
      switch(i.getOpcode()) {
      case BinaryOperator::And:
	if (b1.isConst() && b2.isConst ()) {
	  m_bb.bool_assign (lhs, b1.isTrue() && b2.isTrue()?
			    CST_TRUE : CST_FALSE);
	} else if (b1.isFalse() || b2.isFalse()) {
	  m_bb.bool_assign (lhs, CST_FALSE);
	} else if (b1.isTrue()) {
	  m_bb.bool_assign (lhs, b2.getVar());
	} else if (b2.isTrue()) {
	  m_bb.bool_assign (lhs, b1.getVar());
	} else if (b1.isVar() && b2.isVar()) {
	  m_bb.bool_and(lhs, b1.getVar(), b2.getVar());
	} else {
	  llvm_unreachable("ERROR: unexpected uncovered case in doBoolLogicOp And");
	}
	break;
      case BinaryOperator::Or:
	if (b1.isConst() && b2.isConst ()) {
	  m_bb.bool_assign (lhs,  b1.isTrue() || b2.isTrue()?
			    CST_TRUE: CST_FALSE);
	} else if (b1.isTrue() || b2.isTrue()){
	  m_bb.bool_assign (lhs, CST_TRUE);
	} else if (b1.isFalse()) {
	  m_bb.bool_assign (lhs, b2.getVar());
	} else if (b2.isFalse()) {
	  m_bb.bool_assign (lhs, b1.getVar());
	} else if (b1.isVar() && b2.isVar()) {
	  m_bb.bool_or(lhs, b1.getVar(), b2.getVar());
	} else {
	  llvm_unreachable("ERROR: unexpected uncovered case in doBoolLogicOp Or");
	  }
	break;
      case BinaryOperator::Xor:
	if (b1.isConst() && b2.isConst ()) {
	  m_bb.bool_assign (lhs, (((b1.isTrue() && b2.isFalse()) ||
				   (b1.isFalse() && b2.isTrue())) ?
				  CST_TRUE: CST_FALSE));
	} else if (b1.isTrue()){
	  m_bb.bool_assign (lhs, b2.getVar(), true /*negate rhs*/);
	} else if (b1.isFalse()){
	  m_bb.bool_assign (lhs, b2.getVar());
	} else if (b2.isTrue()) {
	    m_bb.bool_assign (lhs, b1.getVar(), true /*negate rhs*/);
	} else if (b2.isFalse()) {
	  m_bb.bool_assign (lhs, b1.getVar());	    
	} else if (b1.isVar() && b2.isVar()){
	  m_bb.bool_xor(lhs, b1.getVar(), b2.getVar());
	} else {
	  llvm_unreachable("ERROR: unexpected uncovered case in doBoolLogicOp Xor");
	}
	break;
      default:
	CRABLLVM_WARNING("translation skipped " << i);
	havoc(lhs,m_bb);
      }
    }

    void doIntLogicOp(varname_t lhs, BinaryOperator &i) {
      const Value& v1 = *i.getOperand(0);
      const Value& v2 = *i.getOperand(1);

      boost::optional<crabNumLit> l1 = m_lfac.getNumLit(v1);
      if (!l1) {havoc(lhs,m_bb); return;}
      boost::optional<crabNumLit> l2 = m_lfac.getNumLit(v2); 
      if (!l2) {havoc(lhs,m_bb); return;}
      
      z_lin_exp_t op1 = (*l1).getExp();
      z_lin_exp_t op2 = (*l2).getExp();
      
      switch(i.getOpcode()) {
        case BinaryOperator::And:
          m_bb.bitwise_and(lhs, op1, op2);
          break;
        case BinaryOperator::Or:
          m_bb.bitwise_or(lhs, op1, op2);
          break;
        case BinaryOperator::Xor:
          m_bb.bitwise_xor(lhs, op1, op2);
          break;
        default:
	  CRABLLVM_WARNING("translation skipped " << i);
          havoc(lhs,m_bb);
      }
    }

    void doAllocFn (Instruction &I) {
      
      if (isPointer(I, m_lfac.get_track())) {
	m_bb.ptr_new_object(GET_VAR(I, m_lfac), m_object_id++);
      }

      if (false &&
	  m_lfac.get_track() >= ARR && CrabArrayInit && CrabUnsoundArrayInit) {
        region_t r = GET_REGION(I,&I);
        bool isMainCaller =
	  I.getParent()->getParent()->getName().equals("main");
        if (isMainCaller && !r.isUnknown()) {
          // We apply here again the "Initialization hook"
	  // TODO: add an array_assume statement.
	  // We need to figure out:
	  // - the number of elements and the size of each element
	  // - Otherwise, we create a fresh (unbounded) variable and use it
	  //   for the upper bound. 
        }
      }

      // -- havoc return value
      if (!I.getType()->isVoidTy() && isTracked(I, m_lfac.get_track()) &&
	  !isPointer(I, m_lfac.get_track())) {
	havoc(GET_VAR(I, m_lfac), m_bb);
      }
    }

    void doMemIntrinsic(MemIntrinsic& I) {

      if (MemCpyInst *MCI = dyn_cast<MemCpyInst>(&I)) {
	Value* src = MCI->getSource ();
	Value* dst = MCI->getDest ();
	region_t dst_reg = GET_REGION(I,dst); 
	region_t src_reg = GET_REGION(I,src);
	if (dst_reg.isUnknown () || src_reg.isUnknown ()) return;
	m_bb.havoc (GET_VAR_FROM_REGION(dst_reg, m_lfac));
	m_bb.array_assign (GET_VAR_FROM_REGION(dst_reg, m_lfac),
			   GET_VAR_FROM_REGION(src_reg, m_lfac),
			   /*TODO: adapt code if region contains booleans or pointers*/
			   ARR_INT_TYPE);
      } else if (MemSetInst *MSI = dyn_cast<MemSetInst>(&I)) {
	
	if (CrabUnsoundArrayInit && isInteger(*(MSI->getValue()))) {
	  // TODO: array of booleans
	  // TODO: array of pointers
	  Value* dst = MSI->getDest();
	  region_t r = GET_REGION(I,dst);
	  if (r.isUnknown()) return;

	  boost::optional<crabNumLit> len = m_lfac.getNumLit(*(MSI->getLength()));
	  boost::optional<crabNumLit> val = m_lfac.getNumLit(*(MSI->getValue()));
	  if (val && len) {
	    z_lin_exp_t lb_idx(ikos::z_number(0));
	    z_lin_exp_t ub_idx((*len).getExp());
	    m_bb.havoc(GET_VAR_FROM_REGION(r, m_lfac));
	    // FIXME/TODO: double check this
	    uint64_t elem_size = MSI->getAlignment();
	    if ((*val).isNum()) {
	      m_bb.array_assume (GET_VAR_FROM_REGION(r, m_lfac),
				 ARR_INT_TYPE, elem_size,
				 lb_idx, ub_idx,
				 (*val).getNum());
	    } else {
	      m_bb.array_assume (GET_VAR_FROM_REGION(r, m_lfac),
				 ARR_INT_TYPE, elem_size,
				 lb_idx, ub_idx,
				 (*val).getVar());
	      
	    }
	  }
	}
      }
    }

    void doZeroInitializer(CallInst &I) {

      CallSite CS (&I);
      // v is either a global variable or a gep instruction that
      // indexes an address inside the global variable.
      Value *v =  CS.getArgument (0);
      
      auto r = GET_REGION(I, v);
      if (!r.isUnknown()) {
	// TODO: array of booleans
	// TODO: array of pointers	
	varname_t a = GET_VAR_FROM_REGION(r, m_lfac);
	ikos::z_number init_val(ikos::z_number(0));
	z_lin_exp_t lb_idx(ikos::z_number(0));
	
	Type* Ty = cast<PointerType>(v->getType())->getElementType();
	if (isInteger(Ty)) {
	  if (const Value* s = isGlobalSingleton(r)) {
	    m_bb.assign (GET_VAR(*s, m_lfac), init_val);	    
	  } else {
	    uint64_t elem_size = storageSize(Ty);
	    z_lin_exp_t ub_idx(ikos::z_number(0));
	    m_bb.array_assume (a, ARR_INT_TYPE, elem_size,
			       lb_idx, ub_idx,init_val);
	  }
	} else if (isIntArray(*Ty)){
	  if (cast<ArrayType>(Ty)->getNumElements() == 0) {
	    // TODO: zero-length array are possible inside structs We
	    // can simply make ub_idx > 0.  However, DSA is very
	    // likely that it will collapse anyway so the fact we skip
	    // the translation won't make any difference.
	    CRAB_WARN("translation skipped a zero-length array");
	    return;
	  }
	  uint64_t elem_size = storageSize(cast<ArrayType>(Ty)->getElementType());
	  z_lin_exp_t ub_idx((cast<ArrayType>(Ty)->getNumElements() - 1)* elem_size);
	  m_bb.array_assume (a, ARR_INT_TYPE, elem_size,
			     lb_idx, ub_idx,init_val);
	}
      }
    }
    
    void doVerifierCall (CallInst &I) {
      CallSite CS (&I);

      const Value *calleeV = CS.getCalledValue ();
      const Function *callee = dyn_cast<Function>(calleeV->stripPointerCasts());
      if (!callee) return;
            
      if (isErrorFn(callee)) {
        m_bb.assertion(CST_FALSE, getDebugLoc(&I));
        return;
      }

      if (!isAssertFn(callee) && !isAssumeFn(callee) && !isNotAssumeFn(callee))
	return; 

      Value *cond = CS.getArgument (0);
      
      if (!isTracked(*cond, m_lfac.get_track())) return;

      if (ConstantInt *CI = dyn_cast<ConstantInt> (cond)) {
        // -- cond is a constant
	if (auto n = getIntConstant(CI)) {
	  int64_t cond_val = *n;
	  if (cond_val > 0) {
	    if (isAssertFn(callee) || isAssumeFn(callee)) {
	      // do nothing
	    } else {
	      assert(isNotAssumeFn(callee));
	      m_bb.assume(CST_FALSE); 	      
	    }
	  } else {
	    if (isNotAssumeFn(callee)) {
	      // do nothing
	    } else if (isAssumeFn(callee)) {
	      m_bb.assume(CST_FALSE);
	    } else {
	      assert(isAssertFn(callee));
	      m_bb.assertion(CST_FALSE, getDebugLoc(&I));
	    }
	  }
	}
      } else {
	varname_t lhs = GET_VAR(*cond, m_lfac);
	// -- cond is not a constant
	if (isBool(*cond)) {
	  if (isNotAssumeFn(callee))
	    m_bb.bool_not_assume(lhs);
	  else if (isAssumeFn(callee))
	    m_bb.bool_assume(lhs);
	  else  {
	    assert(isAssertFn(callee));
	    m_bb.bool_assert(lhs, getDebugLoc(&I));
	  }
	} else {
	  if (isNotAssumeFn(callee))
	    m_bb.assume(z_lin_exp_t(lhs) <= z_lin_exp_t(0));
	  else if (isAssumeFn(callee))
	    m_bb.assume(z_lin_exp_t(lhs) >= z_lin_exp_t(1));
	  else  {
	    assert(isAssertFn(callee));
	    m_bb.assertion(z_lin_exp_t(lhs) >= z_lin_exp_t(1),
			   getDebugLoc(&I));
	  }
	}
      }
    }

   public:

    CrabInstVisitor (crabLitFactory &lfac, HeapAbstraction &mem,
                     const DataLayout* dl, const TargetLibraryInfo* tli,
                     basic_block_t &bb, bool isInterProc)
      : m_lfac(lfac), m_mem(mem),
	m_dl(dl), m_tli(tli), 
	m_bb(bb), 
	m_is_inter_proc (isInterProc),
	m_object_id (0) {}
    
    /// skip PHI nodes (processed elsewhere)
    void visitPHINode (PHINode &I) {}

    /// skip BranchInst (processed elsewhere)
    void visitBranchInst (BranchInst &I) {}
    
    /// I is already translated if it is the condition of a branch or
    /// a select's condition.  Here we cover cases where I is an
    /// operand of other instructions.
    void visitCmpInst (CmpInst &I) {
      
      if (!isTracked(I, m_lfac.get_track())) return;

      if (isPointer(*I.getOperand(0),m_lfac.get_track()) &&
	  isPointer(*I.getOperand(1),m_lfac.get_track())) {
	
	if (!AllUsesAreBrInst(&I)) {
	  CRABLLVM_WARNING("translation skipped comparison between pointers");
	  havoc(GET_VAR(I, m_lfac), m_bb);		  
	}
	return;
      }
      
      // make sure we only translate if both operands are integers
      if (!I.getOperand(0)->getType()->isIntegerTy() ||
	  !I.getOperand(1)->getType()->isIntegerTy()) {
	havoc(GET_VAR(I, m_lfac), m_bb);	
	return;
      }

      // already lowered elsewhere
      if (AllUsesAreBrOrIntSelectCondInst(&I)) return;
      
      // otherwise we lower the ICmpInst
      cmpInstToCrabBool(I, m_lfac, m_bb);
    }
      
    void visitBinaryOperator(BinaryOperator &I) {
      if (!isTracked(I, m_lfac.get_track())) return;
      
      varname_t lhs = GET_VAR(I, m_lfac);
      switch (I.getOpcode()) {
      case BinaryOperator::Add:
      case BinaryOperator::Sub:
      case BinaryOperator::Mul:
      case BinaryOperator::SDiv:
      case BinaryOperator::UDiv:
      case BinaryOperator::SRem:
      case BinaryOperator::URem:
      case BinaryOperator::Shl:
      case BinaryOperator::AShr:
	doArithmetic(lhs, I);
	break;
      case BinaryOperator::And:
      case BinaryOperator::Or:
      case BinaryOperator::Xor:
	if (isBool(I))
	  doBoolLogicOp(lhs, I);
	else
	  doIntLogicOp(lhs, I);
	break;
      case BinaryOperator::LShr:
	// FALL-THROUGH
      default:
	havoc(lhs, m_bb);
      }
    }
        
    void visitCastInst (CastInst &I) {
      if (!isTracked(I, m_lfac.get_track())) return;
      
      if ((isa<SExtInst>(I) || isa<ZExtInst> (I)) && AllUsesAreGEP(&I)) {
	/* 
	 *  This optimization tries to reduce the number variables within
	 *  a basic block. This will put less pressure on the numerical
	 *  abstract domain later on. Search for this idiom: 
	 *  %_14 = zext i8 %_13 to i32
	 *  %_15 = getelementptr inbounds [10 x i8]* @_ptr, i32 0, i32 %_14
	 */
	return;
      }
      
      if (AllUsesAreNonTrackMem (&I) || AllUsesAreIndirectCalls (&I)) {
	return;
      }
      
      varname_t dst = GET_VAR(I, m_lfac);
      
      // -- INTEGER OR BOOLEAN CAST
      if (isIntCast(I)) {
	if (I.getSrcTy() == I.getDestTy()) {
	  // assume the frontend removes useless casts.
	  CRABLLVM_WARNING("translation does not support non-op integer casts");
	  havoc(dst, m_bb);
	} else {
	  if (CrabBoolAsInt) {
	    if (isIntToBool(I)) {
	      // OVER-APPROXIMATION
	      m_bb.havoc(dst);
	      m_bb.assume(z_lin_exp_t(dst) >= z_lin_exp_t(0));
	      m_bb.assume(z_lin_exp_t(dst) <= z_lin_exp_t(1));
	    } else {
	      // it might be UNSOUND in cases like:
	      //- if sext i1 true to i8 then it will assign 1 to dst
	      // rather than -1 (the actual result of sext).
	      //- if zext i8 -128 to i32 then it will assign -128
	      // to dst rather 128 (the actual result of zext)
	      if (boost::optional<crabNumLit> lsrc = m_lfac.getNumLit(*I.getOperand(0))) {
		m_bb.assign(dst, (*lsrc).getExp());
	      }
	    } 
	  } else {
	    if (isBoolToInt(I)) {
	      if (boost::optional<crabBoolLit> lsrc = m_lfac.getBoolLit(*I.getOperand(0))) {
		if ((*lsrc).isConst()) {
		  varname_t tmp = FRESH_VAR(m_lfac);
		  m_bb.bool_assign(tmp, (*lsrc).isTrue() ? CST_TRUE: CST_FALSE);
		  if (isa<SExtInst>(I)) {
		    m_bb.sext(tmp, I.getSrcTy()->getIntegerBitWidth(),
			      dst, I.getDestTy()->getIntegerBitWidth());
		  } else if (isa<ZExtInst>(I)) {
		    m_bb.zext(tmp, I.getSrcTy()->getIntegerBitWidth(),
			      dst, I.getDestTy()->getIntegerBitWidth());
		  }
		} else {
		  if (isa<SExtInst>(I)) {
		    m_bb.sext((*lsrc).getVar(), I.getSrcTy()->getIntegerBitWidth(),
			      dst, I.getDestTy()->getIntegerBitWidth());
		  } else if (isa<ZExtInst>(I)) {
		    m_bb.zext((*lsrc).getVar(), I.getSrcTy()->getIntegerBitWidth(),
			      dst, I.getDestTy()->getIntegerBitWidth());
		  }
		}
	      }
	    } else { // src is in integer
	      if (boost::optional<crabNumLit> lsrc = m_lfac.getNumLit(*I.getOperand(0))) {
		if ((*lsrc).isVar()) {
		  if (isa<SExtInst>(I)) {
		    m_bb.sext((*lsrc).getVar(), I.getSrcTy()->getIntegerBitWidth(),
			      dst, I.getDestTy()->getIntegerBitWidth());
		  } else if (isa<ZExtInst>(I)) {
		    m_bb.zext((*lsrc).getVar(), I.getSrcTy()->getIntegerBitWidth(),
			      dst, I.getDestTy()->getIntegerBitWidth());
		    
		  } else if (isa<TruncInst>(I)) {
		    m_bb.truncate((*lsrc).getVar(), I.getSrcTy()->getIntegerBitWidth(),
				  dst, I.getDestTy()->getIntegerBitWidth());
		    
		  } else {
		    llvm_unreachable("ERROR: unexpected cast operation");		    
		  }
		} else {
		  varname_t tmp = FRESH_VAR(m_lfac);
		  m_bb.assign(tmp, (*lsrc).getNum());
		  if (isa<SExtInst>(I)) {
		    m_bb.sext(tmp, I.getSrcTy()->getIntegerBitWidth(),
			      dst, I.getDestTy()->getIntegerBitWidth());
		  } else if (isa<ZExtInst>(I)) {
		  m_bb.zext(tmp, I.getSrcTy()->getIntegerBitWidth(),
			    dst, I.getDestTy()->getIntegerBitWidth());
		  
		  } else if (isa<TruncInst>(I)) {
		    m_bb.truncate(tmp, I.getSrcTy()->getIntegerBitWidth(),
				  dst, I.getDestTy()->getIntegerBitWidth());
		  } else {
		  llvm_unreachable("ERROR: unexpected cast operation");
		  }
		}
	      }
	    }
	  }
	}
	return;
      }

      // -- POINTER CAST      
      if (isPointerCast(I)) {
	if (isa<PtrToIntInst>(I)) {
	  CRABLLVM_WARNING("translation skipped pointer to integer cast");
	} else if (isa<IntToPtrInst>(I)) {
	  CRABLLVM_WARNING("translation skipped integer to pointer cast");
	} else if (isa<BitCastInst>(I) && isPointer(*I.getOperand(0), m_lfac.get_track())) {
	  boost::optional<crabPtrLit> lsrc = m_lfac.getPtrLit(*I.getOperand(0));
	  if (lsrc) {
	    if ((*lsrc).isNull())
	      m_bb.ptr_null(dst);
	    else if ((*lsrc).isVar())
	      m_bb.ptr_assign(dst, (*lsrc).getVar(), z_lin_exp_t(0));
	    else {} // unreachable
	    return;
	  }
	  CRABLLVM_WARNING("translation skipped " << I);	  
	}
      }
      
      havoc(dst, m_bb);
    }

    // Analysis of select instructions is cumbersome since it requires
    // a sequence of assume and join operations. Moreover, if many
    // select instructions appear in the same block its analysis can
    // be very inefficient due to the high number of joins.
    // 
    // If possible the simplest solution is to get rid of select
    // instructions. This can be done by adding option
    // --lower-select. This option will remove select instructions at
    // the expense of adding new basic blocks although hopefully the
    // llvm frontend will simplify them. If this is not possible or
    // undesirable then we try to deal with the select instruction
    // here.
    void visitSelectInst(SelectInst &I) {
      if (!isTracked(I, m_lfac.get_track())) return;
      
      varname_t lhs = GET_VAR(I, m_lfac);
      
      if (isPointer(I, m_lfac.get_track())) {
	// We don't even bother with pointers
	CRABLLVM_WARNING("skipped " << I << "\n" << "Enable --lower-select.");
	havoc(lhs, m_bb);
	return;
      }
      
      Value& cond = *I.getCondition ();
      
      if (isBool(I)) {
	// --- All operands are BOOL
	boost::optional<crabBoolLit> l1 = m_lfac.getBoolLit(*I.getTrueValue ());
	if (!l1) {havoc(lhs, m_bb); return;}
	boost::optional<crabBoolLit> l2 = m_lfac.getBoolLit(*I.getFalseValue ()); 
	if (!l2) {havoc(lhs, m_bb); return;}
    
	crabBoolLit b1 = *l1;
	crabBoolLit b2 = *l2;
	
	// -- simple cases first: we know the condition is either true or false
	if (ConstantInt *ci = dyn_cast<ConstantInt> (&cond)) {
	  if (ci->isOne ()) {
	    if (b1.isConst())
	      m_bb.bool_assign(lhs, (b1.isTrue()? CST_TRUE: CST_FALSE));
	    else  
	      m_bb.bool_assign(lhs, b1.getVar());
	    return;
	  } else if (ci->isZero ()) {
	    if (b2.isConst())
	      m_bb.bool_assign(lhs, (b2.isTrue()? CST_TRUE: CST_FALSE));
	    else  
	      m_bb.bool_assign(lhs, b2.getVar());
	    return;
	  }
	}

	// -- general case: we don't know whether condition is true or not.
	if (b1.isConst() && b2.isConst()) {
	  varname_t tt_v = FRESH_VAR(m_lfac);
	  varname_t ff_v = FRESH_VAR(m_lfac);
	  m_bb.bool_assign(tt_v, (b1.isTrue()? CST_TRUE: CST_FALSE));
	  m_bb.bool_assign(ff_v, (b2.isTrue()? CST_TRUE: CST_FALSE));
	  m_bb.bool_select(lhs, GET_VAR(cond,m_lfac), tt_v, ff_v);	
	} else if (b1.isConst()) {
	  varname_t tt_v = FRESH_VAR(m_lfac);
	  m_bb.bool_assign(tt_v, (b1.isTrue()? CST_TRUE: CST_FALSE));
	  m_bb.bool_select(lhs, GET_VAR(cond,m_lfac), tt_v, b2.getVar());	
	} else if (b2.isConst()) {
	  varname_t ff_v = FRESH_VAR(m_lfac);
	  m_bb.bool_assign(ff_v, (b2.isTrue()? CST_TRUE: CST_FALSE));
	  m_bb.bool_select(lhs, GET_VAR(cond,m_lfac), b1.getVar(), ff_v);	
	} else {
	  m_bb.bool_select(lhs, GET_VAR(cond,m_lfac), b1.getVar(), b2.getVar());
	}
      } else if (isInteger(I)) {
	
	// --- All operands except the condition are INTEGERS
	boost::optional<crabNumLit> l1 = m_lfac.getNumLit(*I.getTrueValue ());
	if (!l1) {havoc(lhs, m_bb); return;}
	boost::optional<crabNumLit> l2 = m_lfac.getNumLit(*I.getFalseValue ()); 
	if (!l2) {havoc(lhs, m_bb); return;}
    
	z_lin_exp_t op1 = (*l1).getExp();
	z_lin_exp_t op2 = (*l2).getExp();
	
	// -- simple cases first: we know the condition is either true or false
	if (ConstantInt *ci = dyn_cast<ConstantInt> (&cond)) {
	  if (ci->isOne ()) {
	    m_bb.assign (lhs, op1);
	    return;
	  } else if (ci->isZero ()) {
	    m_bb.assign (lhs, op2);
	    return;
	  }
	}
	
	// -- general case: we don't know whether the condition is true or not
	if (CmpInst* CI = dyn_cast<CmpInst> (&cond)) {
	  if (auto cst_opt = cmpInstToCrabInt(*CI, m_lfac)) {
	    m_bb.select (lhs, *cst_opt, op1, op2);
	    return;
	  }
	}
	if (CrabBoolAsInt) {      
	  //  select will transform the select condition to "cond >= 1"
	  m_bb.select(lhs, GET_VAR(cond, m_lfac), op1, op2);
	} else {
	  // The condition is a boolean but neither select or
	  // bool_select are the right choice. The latter is only when
	  // all operands are booleans. The former will have this form
	  // (select (x:= cond >=1 ? e1: e2). This will be propagated
	  // only to numerical domain which doesn't know anything about
	  // cond. One solution is to zext cond to an integer. But maybe
	  // another solution is to allow select to be a variable rather
	  // than constraint.
          #if 1
	  auto icond = FRESH_VAR(m_lfac);
	  m_bb.zext(GET_VAR(cond, m_lfac), 1, icond, 64 /*any bitwdith >1*/);
	  m_bb.select(lhs, icond, op1, op2);
          #else
	  CRABLLVM_WARNING("skipped " << I << "\n" <<
			   "Crab select does not support natively boolean conditions.\n" << 
			   "Meanwhile, enable --lower-select or --crab-bool-as-int");
	  havoc(lhs, m_bb);
          #endif 
	}
      } 
    }
    
    void visitGetElementPtrInst (GetElementPtrInst &I) {
      if (!isTracked(I, m_lfac.get_track())) return;
      
      CRAB_LOG ("cfg-gep", llvm::errs () << "Translating " << I << "\n");

      region_t r = GET_REGION(I, &I); 
      if (isGlobalSingleton(r)) {
	CRAB_LOG("cfg-gep", llvm::errs() << "Skipped singleton region\n");
	return;
      }
      
      boost::optional<crabPtrLit> ptr_lit = m_lfac.getPtrLit(*I.getPointerOperand ());
      if (!ptr_lit) {
        havoc(GET_VAR(I, m_lfac), m_bb);
        return;
      }
      
      if ((*ptr_lit).isNull()) {
	CRABLLVM_WARNING(I << " doing pointer arithmetic with null pointer.");
        havoc(GET_VAR(I, m_lfac), m_bb);
        return;
      }

      varname_t ptr = (*ptr_lit).getVar();
      varname_t res = GET_VAR(I, m_lfac);

      // -- translation if the GEP offset is constant
      unsigned BitWidth = m_dl->getPointerTypeSizeInBits(I.getType());
      APInt Offset(BitWidth, 0);
      if (I.accumulateConstantOffset (*m_dl, Offset)) {
        z_lin_exp_t offset (toMpz (Offset).get_str ());
	m_bb.ptr_assign (res, ptr, offset);
	CRAB_LOG("cfg-gep",
		 crab::outs() << "-- " << res << ":=" << ptr  << "+" << offset << "\n");
        return;
      }

      // -- translation if symbolic GEP offset
      // If here, we know that there is at least one non-zero,
      // symbolic index.
      SmallVector<const Value*, 4> ps;
      SmallVector<const Type*, 4> ts;
      gep_type_iterator typeIt = gep_type_begin (I);
      for (unsigned i = 1; i < I.getNumOperands (); ++i, ++typeIt) {
        // strip zext/sext if there is one
        if (const ZExtInst *ze = dyn_cast<const ZExtInst> (I.getOperand (i)))
          ps.push_back (ze->getOperand (0));
        else if(const SExtInst *se = dyn_cast<const SExtInst>(I.getOperand(i)))
          ps.push_back (se->getOperand (0));
        else 
          ps.push_back (I.getOperand (i));
        ts.push_back (*typeIt);
      }

      bool already_assigned = false;
      for (unsigned i = 0; i < ps.size (); ++i) {
        if (const StructType *st = dyn_cast<const StructType> (ts [i])) {
          if (const ConstantInt *ci = dyn_cast<const ConstantInt> (ps [i])) {
            ikos::z_number offset (fieldOffset (st, ci->getZExtValue ()));
	    m_bb.ptr_assign (res, (!already_assigned) ? ptr : res, offset);
	    CRAB_LOG("cfg-gep",
		     if (!already_assigned) {
		       crab::outs() << res << ":=" << ptr << "+" << offset << "\n";
		     } else {
		       crab::outs() << res << ":=" << res << "+" << offset << "\n";
		     }); 
	    already_assigned = true;
          } else {
            llvm_unreachable ("ERROR: GEP index expected only to be an integer");
	  }
        }
        else if (const SequentialType *seqt = dyn_cast<const SequentialType>(ts[i])) {
          if (const ConstantInt *ci = dyn_cast<const ConstantInt> (ps [i])) {
            if (ci->isZero ())
              continue;
          }
	  boost::optional<crabNumLit> lp = m_lfac.getNumLit(*ps[i]);
	  if (!lp) llvm_unreachable ("ERROR: unexpected GEP index");
	  z_lin_exp_t offset((*lp).getExp() *
			     ikos::z_number(storageSize(seqt->getElementType())));
	  m_bb.ptr_assign(res, (!already_assigned) ? ptr : res, offset);
	  CRAB_LOG("cfg-gep",
		   if (!already_assigned) {
		     crab::outs() << res << ":=" << ptr << "+" << offset << "\n";
		   } else {
		     crab::outs() << res << ":=" << res << "+" << offset << "\n";
		   }); 
	  already_assigned = true;
        }
      }
    }

    void visitLoadInst (LoadInst &I) {

      varname_t lhs = GET_VAR(I, m_lfac);      
      boost::optional<crabPtrLit> ptr_lit = m_lfac.getPtrLit(*I.getPointerOperand ());
      if (!ptr_lit) {
	CRABLLVM_WARNING("unexpected pointer operand " << I);
	havoc(lhs, m_bb);
	return;
      }
      if ((*ptr_lit).isNull()) {
	// OVER-APPROXIMATING: we don't translate this case	
	CRABLLVM_WARNING(I << " is possibly dereferencing a null pointer");
	havoc(lhs, m_bb);
	return;
      }
      
      if (isPointer(I, m_lfac.get_track())) {
	// -- lhs is a pointer -> add pointer statement
	m_bb.ptr_load(lhs, (*ptr_lit).getVar());
	return;
      } else if (m_lfac.get_track() >= ARR && isInteger(I)) {
	// -- lhs is an integer -> add array statement
	
	// TODO: array of booleans.
	// TODO: array of pointers. Note that we use the same variable
	// name (lhs) whether the load instruction assigns to a
	// pointer or integer variable. This is OK because these two
	// cases cannot happen simultaneously.  However, if we allow
	// array of pointers we need to have two different variable
	// names.
	region_t r = GET_REGION(I, I.getPointerOperand ()); 
	if (!(r.isUnknown ())) {
	  if (const Value* s = isGlobalSingleton (r)) {
	    m_bb.assign (lhs, z_lin_exp_t(GET_VAR(*s, m_lfac)));
	  } else {
	    // We havoc the array index if we are not tracking it.
	    if (!isPointer(*I.getPointerOperand(), m_lfac.get_track())) {
	      m_bb.havoc((*ptr_lit).getVar());
	    }	    
	    z_lin_exp_t idx((*ptr_lit).getVar());
	    m_bb.array_load(lhs,
			    GET_VAR_FROM_REGION(r, m_lfac), ARR_INT_TYPE,
			    idx,
			    m_dl->getTypeAllocSize (I.getType()));
	  }
	  return;
	}
      }
      
      if (isTracked(I, m_lfac.get_track()) && !isPointer(I, m_lfac.get_track()))
	havoc(lhs, m_bb);
    }

    void visitStoreInst (StoreInst &I) {

      boost::optional<crabPtrLit> ptr_lit = m_lfac.getPtrLit(*I.getPointerOperand());
      if (!ptr_lit) {
	CRABLLVM_WARNING("unexpected pointer operand " << I);
	return;
      }
      
      if ((*ptr_lit).isNull()) {
	// OVER-APPROXIMATING: we don't translate this case
	CRABLLVM_WARNING(I << " is possibly dereferencing a null pointer");
	return;
      }
            
      if (isPointer(*I.getValueOperand(), m_lfac.get_track())) {
	// -- value is a pointer -> add pointer statement

	boost::optional<crabPtrLit> val_lit = m_lfac.getPtrLit(*I.getValueOperand());
	if (!val_lit) {
	  CRABLLVM_WARNING("unexpected value operand " << I);
	  havoc((*ptr_lit).getVar(), m_bb);
	} else if (!(*val_lit). isNull()) {
	  // OVER-APPROXIMATION: we ignore the case if we store a null pointer. In
	  // most cases, it will be fine since typical pointer analyses
	  // ignore that case but it might be imprecise with certain
	  // analyses.
	  m_bb.ptr_store((*ptr_lit).getVar(), (*val_lit).getVar());
	}
      } else if (m_lfac.get_track() >= ARR && isInteger(*I.getValueOperand())){
	// -- value is an integer -> add array statement
	// TODO: array of booleans
	// TODO: arrays of pointers
	region_t r = GET_REGION(I, I.getPointerOperand()); 
	if (!r.isUnknown()) {
	  boost::optional<crabNumLit> val_lit = m_lfac.getNumLit(*I.getValueOperand());

	  if (!val_lit) {
	    CRABLLVM_WARNING("unexpected value operand " << I);
	    havoc((*ptr_lit).getVar(), m_bb);
	    return;
	  }
	  
	  if (const Value* s = isGlobalSingleton(r)) {
	    m_bb.assign((*ptr_lit).getVar(), (*val_lit).getExp());
	  } else {
	    Type* ty = I.getOperand (0)->getType();
	    // We havoc the array index if we are not tracking it.
	    if (!isPointer(*I.getPointerOperand(), m_lfac.get_track())) {
	      m_bb.havoc((*ptr_lit).getVar());
	    }	    
	    z_lin_exp_t idx((*ptr_lit).getVar());
	    if ((*val_lit).isNum()) {
	      m_bb.array_store (GET_VAR_FROM_REGION(r, m_lfac), ARR_INT_TYPE, 
				idx, (*val_lit).getNum(),
				m_dl->getTypeAllocSize(ty),
				r.getSingleton () != nullptr);

	    } else {
	      m_bb.array_store (GET_VAR_FROM_REGION(r, m_lfac), ARR_INT_TYPE, 
				idx, (*val_lit).getVar(),
				m_dl->getTypeAllocSize(ty),
				r.getSingleton () != nullptr);
	    }
	  }
	}
      }
    }

    void visitAllocaInst (AllocaInst &I) {
      
      if (isPointer(I, m_lfac.get_track())) {
	m_bb.ptr_new_object(GET_VAR(I, m_lfac), m_object_id++);
      }

      if (m_lfac.get_track() >= ARR && CrabArrayInit &&
	  isIntArray(*I.getAllocatedType())) {
	// TODO: array of booleans
	// TODO: array of pointers
	region_t r = GET_REGION(I,&I);
	if (!r.isUnknown()) {
	  // "Initialization hook": nodes which do not have an
	  // explicit initialization are initially undefined. Instead,
	  // we assume they are zero initialized so that Crab's array
	  // smashing can infer something meaningful. This is correct
	  // because in presence of undefined behaviour we can do
	  // whatever we want.
	  unsigned elem_size = storageSize (I.getAllocatedType()->getArrayElementType());
	  if (elem_size > 0) {
	    ikos::z_number init_val(0); /*any value we want*/
	    z_lin_exp_t lb_idx(ikos::z_number(0));
	    unsigned num_elems = I.getAllocatedType()->getArrayNumElements();
	    z_lin_exp_t ub_idx((num_elems - 1) * elem_size);
	    m_bb.array_assume (GET_VAR_FROM_REGION(r,m_lfac),
			       ARR_INT_TYPE, elem_size,
			       lb_idx, ub_idx, init_val);
	  }
	}
      }
    }

    void visitReturnInst (ReturnInst &I) {
      // translated elsewhere
    }

    void visitCallInst (CallInst &I) {
      CallSite CS (&I);
      const Value *calleeV = CS.getCalledValue ();
      const Function *callee =dyn_cast<Function>(calleeV->stripPointerCasts());
      
      if (!callee) {         
	if (I.isInlineAsm()) {
	  // -- inline asm: do nothing 
	} else {
	  // -- unresolved indirect call
	  CRABLLVM_WARNING("skipped indirect call. Enable --devirt-functions");
	  
	  if (!I.getType()->isVoidTy() && isTracked(I, m_lfac.get_track())) {
	    // havoc return value
	    havoc(GET_VAR(I, m_lfac), m_bb);
	  }
	}
	return;
      }

      // -- ignore any shadow functions created by seahorn
      if (callee->getName().startswith ("shadow.mem")) return;
      if (callee->getName().equals ("seahorn.fn.enter")) return;

      if (isVerifierCall(callee)) {
        doVerifierCall(I);
        return;
      }
      
      if (isAllocationFn(&I, m_tli)){
        doAllocFn(I);
        return;
      }

      if (isZeroInitializer(callee) && CrabArrayInit) {
	doZeroInitializer(I);
	return;
      }
      
      if (callee->isIntrinsic ()) {
        if (MemIntrinsic *MI = dyn_cast<MemIntrinsic>(&I)) {
          doMemIntrinsic(*MI);
        } else {
	  if (!I.getType()->isVoidTy() && isTracked(I, m_lfac.get_track())) {
	    // -- havoc return value of the intrinsics
            havoc(GET_VAR(I, m_lfac), m_bb);
	  }
	}
	return;
      }
      

      /**
       * Intra-procedural translation
       **/      
      if (callee->isDeclaration() || callee->isVarArg() || !m_is_inter_proc) {
        // -- havoc return value
        if (!I.getType()->isVoidTy() && isTracked(I, m_lfac.get_track())) {
	  havoc(GET_VAR(I, m_lfac), m_bb);
	}
        // -- havoc all modified regions by the callee
        if (m_lfac.get_track() == ARR) {
          region_set_t mods = m_mem.getModifiedRegions (I);
          for (auto a : mods) {
            m_bb.havoc (GET_VAR_FROM_REGION(a, m_lfac));
          }
        }
        return;
      }

      /**
       * Inter-procedural translation
       * 
       * Translate a LLVM callsite 
       *     o := foo(i1,...,i_n) 
       * 
       * into a crab callsite
       *     (o,a_o1,...,a_om) := foo(i1,...,in,a_i1,...,a_in) where
       *  
       *    - a_i1,...,a_in are read-only and modified arrays by foo.
       *    - a_o1,...,a_om are modified and new arrays created inside foo.
       **/

      
      std::vector<typed_variable_t> inputs, outputs;
      
      // -- add the actual parameters of the llvm callsite: i1,...in.
      for (auto &a : boost::make_iterator_range (CS.arg_begin(),
                                                 CS.arg_end())) {
        Value *v = a.get();
        if (!isTracked(*v, m_lfac.get_track())) continue;
        inputs.push_back (normalizeFuncParamOrRet(*v, m_bb, m_lfac));
      }
      
      // -- add the return value of the llvm calliste: o
      if ((getCrabType(I.getType ()) != UNK_TYPE) && isTracked(I, m_lfac.get_track())) {
	outputs.push_back(typed_variable_t(GET_VAR(I, m_lfac),
					   getCrabType(I.getType())));
      }
      
      if (m_lfac.get_track() == ARR) {
	// -- add the input and output array parameters a_i1,...,a_in
	// -- and a_o1,...,a_om.
        region_set_t onlyreads = m_mem.getOnlyReadRegions (I);
        region_set_t mods = m_mem.getModifiedRegions (I);
        region_set_t news = m_mem.getNewRegions (I);
        
        CRAB_LOG("cfg-mem",
                 llvm::errs() << "Callsite " << I << "\n"
 		              << "\tOnly-Read regions: " << onlyreads << "\n"
		              << "\tModified regions: " << mods << "\n"
		              << "\tNew regions:" << news << "\n");

        // -- add only read regions as array input parameters
        for (auto a: onlyreads) {
	  // TODO: adapt code if region contains booleans or pointers
          if (const Value* s = isGlobalSingleton(a)) {
            inputs.push_back(typed_variable_t(GET_VAR(*s, m_lfac), INT_TYPE));
	  } else {
            inputs.push_back(typed_variable_t(GET_VAR_FROM_REGION(a, m_lfac),
					      ARR_INT_TYPE));
	  }
        }
	
        // -- add modified regions as both input and output parameters
        for (auto a: mods) {
          if (news.find(a) != news.end()) continue;

	  #if 0
          // given "x" add the statements "x_in = x; x = *;" just
          // before the callsite.	  
          varname_t a_in = FRESH_VAR(m_lfac);
          if (const Value* s = isGlobalSingleton(a)) {
	    boost::optional<crabPtrLit> ptr_lit = m_lfac.getPtrLit(*s);
	    if (ptr_lit && (*ptr_lit).isVar()) {
	      // -- If singleton we don't add a pointer statement
	      // -- but instead an integer one.
	      // TODO: adapt code if region contains booleans or pointers
	      m_bb.assign(a_in, z_lin_exp_t((*ptr_lit).getVar()));
	    } else {
	      CRABLLVM_WARNING("unexpected pointer region at callsite");
	    }
	    m_bb.havoc(GET_VAR(*s, m_lfac));
          } else {
	    // TODO: adapt code if region contains booleans or pointers	    
            m_bb.array_assign(a_in, GET_VAR_FROM_REGION(a, m_lfac), ARR_INT_TYPE); 
            m_bb.havoc(GET_VAR_FROM_REGION(a, m_lfac)); 
          }
	  #else
	  varname_t a_in = GET_VAR_FROM_REGION(a, m_lfac);
	  #endif
	  
          // input version
	  // TODO: adapt code if region contains booleans or pointers	    	  
          if (const Value* s = isGlobalSingleton(a)) {
            inputs.push_back (typed_variable_t(a_in, INT_TYPE));  
	  } else {
            inputs.push_back (typed_variable_t(a_in, ARR_INT_TYPE));
	  }

          // output version
	  // TODO: adapt code if region contains booleans or pointers	  
          if (const Value* s = isGlobalSingleton(a)) {
            outputs.push_back(typed_variable_t(GET_VAR(*s, m_lfac), INT_TYPE));
	  } else  {
            outputs.push_back(typed_variable_t(GET_VAR_FROM_REGION(a, m_lfac),
					       ARR_INT_TYPE));
	  }
          
        }	
        // -- add more output parameters
        for (auto a: news) {
	  // TODO: adapt code if region contains booleans or pointers	  	  
          outputs.push_back (typed_variable_t(GET_VAR_FROM_REGION(a, m_lfac),
					      ARR_INT_TYPE));
	}
      }
      // -- Finally, add the callsite
      m_bb.callsite(GET_VAR(*callee, m_lfac), outputs, inputs);
      
    }

    void visitUnreachableInst (UnreachableInst &I) {
      m_bb.unreachable();
    }

    /// base case. if all else fails.
    void visitInstruction (Instruction &I) {
      if (!isTracked(I, m_lfac.get_track())) return;
      havoc(GET_VAR(I, m_lfac), m_bb);
    }
    
  }; // end class

  CfgBuilder::CfgBuilder(Function& func, 
			 llvm_variable_factory &vfac,
			 HeapAbstraction &mem, 
			 tracked_precision tracklev,
			 bool isInterProc,
			 const TargetLibraryInfo* tli)
<<<<<<< HEAD
    : m_is_cfg_built (false),                          
      m_func (func), 
      m_sev (vfac, mem, tracklev),
      m_id (0),
      m_cfg (boost::make_shared<cfg_t>(&m_func.getEntryBlock (), tracklev)),
      m_tracklev (tracklev),
      m_is_inter_proc (isInterProc),
      m_dl (&(func.getParent ()->getDataLayout ())),
      m_tli (tli) { }
=======
    : m_is_cfg_built(false),                          
      m_func(func),
      m_vfac(vfac), m_mem(mem), m_tracklev(tracklev), m_id(0),      
      m_cfg(boost::make_shared<cfg_t>(&m_func.getEntryBlock(), tracklev)),
      m_is_inter_proc(isInterProc),
      m_dl(func.getParent()->getDataLayout ()),
      m_tli(tli) { }
>>>>>>> f25e469e

  CfgBuilder::~CfgBuilder () { 
    for (BasicBlock* B: m_fake_assume_blocks) {
      delete B; // B->eraseFromParent ();
    }
  }

  cfg_ptr_t CfgBuilder::getCfg () { 
    if (!m_is_cfg_built) {
      build_cfg ();
      m_is_cfg_built = true;
    }
    return m_cfg;
  }
  
  CfgBuilder::opt_basic_block_t CfgBuilder::lookup (const BasicBlock &B) {  
    BasicBlock* BB = const_cast<BasicBlock*> (&B);
    llvm_bb_map_t::iterator it = m_bb_map.find (BB);
    if (it == m_bb_map.end ())
      return CfgBuilder::opt_basic_block_t ();
    else
      return CfgBuilder::opt_basic_block_t (it->second);
  }

  void CfgBuilder::add_block (BasicBlock &B)
  {
    assert (!lookup(B));
    BasicBlock *BB = &B;
    basic_block_t &bb = m_cfg->insert ( BB);
    m_bb_map.insert (llvm_bb_map_t::value_type (BB, bb));
  }  

  basic_block_t& CfgBuilder::
  add_block_in_between (basic_block_t &src, basic_block_t &dst,
			const BasicBlock* BB) {

    assert (m_bb_map.find (BB) == m_bb_map.end()); 

    basic_block_t &bb = m_cfg->insert (BB);

    src -= dst;
    src >> bb;
    bb >> dst;

    return bb;
  }  


  void CfgBuilder::add_edge (BasicBlock &S, const BasicBlock &D) {
    opt_basic_block_t SS = lookup(S);
    opt_basic_block_t DD = lookup(D);
    assert (SS && DD);
    *SS >> *DD;
  }  

  std::string create_bb_name(unsigned &id, std::string prefix = "") {
    if (prefix == "") prefix = std::string("__@bb_");
    ++id;
    std::string id_str = std::to_string(id);
    return prefix + id_str;
  }
  
  // add a fake llvm BasicBlock into the function: this BasicBlock is
  // needed because the translation cannot generate a Crab basic block
  // without being associated with a llvm BasicBlock.  We do not
  // attach it to a parent so we need to free them later.
  const BasicBlock* CfgBuilder::create_fake_block(LLVMContext &ctx, 
						  const Twine &name,
						  Function *parent) {

    BasicBlock* B = BasicBlock::Create (ctx, name, nullptr);
    // IRBuilder<> Builder (B);
    // Builder.CreateUnreachable (); // to make the block well formed.
    m_fake_assume_blocks.push_back (B);
    return B;
  }

  //! return the new block inserted between src and dest if any
  CfgBuilder::opt_basic_block_t
  CfgBuilder::execBr (BasicBlock &src, const BasicBlock &dst) {
    crabLitFactory lfac(m_vfac, m_tracklev);    
    // -- the branch condition
    if (const BranchInst *br=dyn_cast<const BranchInst>(src.getTerminator())) {
      if (br->isConditional ()) {
        opt_basic_block_t Src = lookup(src);
        opt_basic_block_t Dst = lookup(dst);
        assert (Src && Dst);

        const BasicBlock* BB = create_fake_block (m_func.getContext (),
						  create_bb_name (m_id),
						  &m_func);
                                                                      
        basic_block_t &bb = add_block_in_between (*Src, *Dst, BB);
        
        const Value &c = *br->getCondition ();
        if (const ConstantInt *ci = dyn_cast<const ConstantInt> (&c)) {
          if ((ci->isOne()  && br->getSuccessor(0) != &dst) ||
              (ci->isZero() && br->getSuccessor(1) != &dst))
            bb.unreachable();
        } else {
          bool isNegated = (br->getSuccessor (1) == &dst);
	  bool lower_cond_as_bool = false;
          if (CmpInst* CI = dyn_cast<CmpInst> (& const_cast<Value&>(c)))  {
	    if (isBool(*(CI->getOperand(0))) && isBool(*(CI->getOperand(1)))) {
	      lower_cond_as_bool = true;
	    } else if (isInteger(*(CI->getOperand(0))) && isInteger(*(CI->getOperand(1)))) {
	      if (auto cst_opt = cmpInstToCrabInt(*CI, lfac, isNegated)) {
		bb.assume (*cst_opt); 
	      }
	    } else if (isPointer(*(CI->getOperand(0)), lfac.get_track()) &&
		       isPointer(*(CI->getOperand(1)), lfac.get_track())) {
	      // TODO: add ptr_assume statement	      
	      CRABLLVM_WARNING("translation skipped comparison between pointers");
	    }
	    if (c.hasNUsesOrMore (2)) {
	      // If I is used by another instruction apart from a
	      // branch condition.
	      lower_cond_as_bool = true;
	    }
          } else  {
            // If the boolean condition is passed directly (e.g.,
            // after optimization) as a function argument.
	    lower_cond_as_bool = true;
	  }

	  if (lower_cond_as_bool) {
            varname_t lhs = GET_VAR(c, lfac);
	    if (isNegated)
	      bb.bool_not_assume(lhs);
	    else
	      bb.bool_assume(lhs);
	  }
        }
        return opt_basic_block_t(bb);
      }
      else add_edge (src,dst);
    }
    return opt_basic_block_t();    
  }

  void CfgBuilder::build_cfg() {

    crab::ScopedCrabStats __st__("CFG Construction");

    std::vector<BasicBlock*> blocks;
    for (auto &B : m_func) { 
      add_block (B); 
      blocks.push_back (&B);
    }

    crabLitFactory lfac(m_vfac, m_tracklev);

    basic_block_t *ret_block = nullptr;
    boost::optional<typed_variable_t> ret_val;
    
    
    // execBr can add new BasicBlock's in m_func and we do not want to
    // iterate over them.
    for (BasicBlock* B : blocks) {
      opt_basic_block_t BB = lookup (*B);
      if (!BB) continue;

      // -- build a CFG block ignoring branches, phi-nodes, and return
      CrabInstVisitor v (lfac, m_mem, m_dl, m_tli, *BB, m_is_inter_proc);
      v.visit (*B);

      // -- process the exit block of the function and its returned value.
      if (ReturnInst *RI = dyn_cast<ReturnInst> (B->getTerminator ())) {
	if (ret_block)
	  llvm_unreachable("LLVM UnifyFunctionExitNodes pass should have been run first");
	
        basic_block_t &bb = *BB;
        ret_block = &bb;
	m_cfg->set_exit(ret_block->label());
	
	if (m_is_inter_proc) {
	  if (Value * RV = RI->getReturnValue()) {
	    if (isTracked(*RV, lfac.get_track())) {
	      ret_val = normalizeFuncParamOrRet(*RV, *ret_block, lfac);
	      bb.ret((*ret_val).first, (*ret_val).second);
	    }
	  }
	}
	
      } else {
        for (const BasicBlock *dst : succs (*B)) {
          // -- move branch condition in bb to a new block inserted
          //    between bb and dst
          opt_basic_block_t mid_bb = execBr (*B, *dst);

          // -- phi nodes in dst are translated into assignments in
          //    the predecessor
          CrabPhiVisitor v (lfac, m_mem, (mid_bb ? *mid_bb : *BB), *B);
          v.visit (const_cast<BasicBlock &>(*dst));
        }
      }
    }

        
    /// Allocate arrays with initial values 
    if (m_tracklev == ARR && CrabArrayInit && CrabUnsoundArrayInit) {
      // getNewRegions returns all the new nodes created by the
      // function (via malloc-like functions) except if the function
      // is main.
      basic_block_t & entry = m_cfg->get_node (m_cfg->entry ());
      auto news =  m_mem.getNewRegions (m_func);
      for (auto n: news) {
	entry.set_insert_point_front ();
	// TODO: we can apply here the "Initialization hook".
      }
    }

    /// Add function declaration
    if (m_is_inter_proc && !m_func.isVarArg ()) {

      /**
       * Translate LLVM function declaration 
       *   o_ty foo (i1,...,in)
       * 
       * into a crab function declaration
       *
       *   o, a_o1,...,a_om foo (i1,...,in,a_i1,...,a_in) where
       *
       *   - o is the **returned value** of the function (translation
       *     ensures there is always one return instruction and the
       *     returned value is a variable, i.e., cannot be a
       *     constant).
       *
       *   - a_i1,...,a_in are read-only and modified arrays in function foo
       * 
       *   - a_o1,....,a_om are modified and new arrays created inside
       *     foo.
       *
       * It ensures that the set {a_i1,...,a_in} is disjoint from
       * {a_o1,....,a_om}, otherwise crab will complain.
       **/
      
      std::vector<typed_variable_t> inputs, outputs;

      basic_block_t & entry = m_cfg->get_node (m_cfg->entry ());
      
      // -- add the returned value of the llvm function: o
      if (ret_val) {
	outputs.push_back(*ret_val);
      }
      
      // -- add input parameters i1,...,in
      for (Value &arg : boost::make_iterator_range (m_func.arg_begin (),
						    m_func.arg_end ())) {
        if (!isTracked(arg, lfac.get_track())) continue;

	typed_variable_t i(GET_VAR(arg, lfac), getCrabType(arg.getType()));
	if (ret_val && i == *ret_val) {
	  // rename i to avoid having same name as output (crab requirement)
          varname_t fresh_i = FRESH_VAR(lfac);	  	  
	  if (i.second == BOOL_TYPE) {
	    entry.bool_assign(fresh_i, i.first);
	  } else if (i.second == INT_TYPE) {
	    entry.assign(fresh_i, z_lin_exp_t(i.first));
	  } else if (i.second == PTR_TYPE) {
	    entry.ptr_assign(fresh_i, i.first, z_lin_exp_t(0));
	  } else {
	    llvm_unreachable("ERROR: unexpected function parameter type\n");
	  }
	  inputs.push_back (typed_variable_t(fresh_i, i.second));
	} else {
	  inputs.push_back (i);
	}
      }

	
      if (m_tracklev == ARR && (!m_func.getName ().equals ("main"))) {
	
        // -- add the input and output array parameters 

        auto onlyreads = m_mem.getOnlyReadRegions (m_func);
        auto mods = m_mem.getModifiedRegions (m_func);
        auto news = m_mem.getNewRegions (m_func);

        CRAB_LOG("cfg-mem",
                 llvm::errs() << "Function " << m_func.getName () 
                              << "\n\tOnly-Read regions: " << onlyreads
                              << "\n\tModified regions: " << mods
                              << "\n\tNew regions:" << news << "\n");
		 
        // -- add only read regions as input parameters
        for (auto a: onlyreads) {
	  // TODO: adapt code if region contains booleans or pointers	  	  	  
          if (const Value* s = isGlobalSingleton (a)) {
            inputs.push_back(typed_variable_t(GET_VAR(*s, lfac), INT_TYPE));
	  } else {
            inputs.push_back(typed_variable_t(GET_VAR_FROM_REGION(a, lfac),
					      ARR_INT_TYPE));
	  }
        }

        // -- add input/output parameters
        for (auto a: mods) {

          if (news.find(a) != news.end()) continue;

	  #if 1
          varname_t a_in = FRESH_VAR(lfac);	  	  
          // -- for each parameter `a` we create a fresh version
          //    `a_in` where `a_in` acts as the input version of the
          //    parameter and `a` is the output version. Note that the
          //    translation of the function will not produce new
          //    versions of `a` since all array stores overwrite `a`.
          entry.set_insert_point_front ();
          if (const Value* s = isGlobalSingleton (a)) {
	    boost::optional<crabPtrLit> ptr_lit = lfac.getPtrLit(*s);	    	    
	    if (ptr_lit && (*ptr_lit).isVar()) {
	      //-- If singleton we don't add a pointer statement but
	      //-- instead an integer one.
	      // TODO: adapt code if region contains booleans or pointers	      
	      entry.assign((*ptr_lit).getVar(), z_lin_exp_t(a_in));
	    } else {
	      CRABLLVM_WARNING("Array function parameter is not a pointer variable");
	    }
	  } else {
	    // TODO: adapt code if region contains booleans or pointers	    
            entry.array_assign(GET_VAR_FROM_REGION(a, lfac), a_in, ARR_INT_TYPE);
	  }
	  #else
	  varname_t a_in = GET_VAR_FROM_REGION(a, lfac);
	  #endif 

          // input version
	  // TODO: adapt code if region contains booleans or pointers
          if (const Value *s = isGlobalSingleton (a)) {
            inputs.push_back(typed_variable_t(a_in, INT_TYPE));
	  } else {
	    inputs.push_back(typed_variable_t(a_in, ARR_INT_TYPE));
	  }
	  
          // output version
	  // TODO: adapt code if region contains booleans or pointers
          if (const Value* s = isGlobalSingleton (a)) { 
            outputs.push_back(typed_variable_t(GET_VAR(*s, lfac), INT_TYPE));
	  } else {
            outputs.push_back(typed_variable_t(GET_VAR_FROM_REGION(a, lfac),
					       ARR_INT_TYPE));
	  }
        }

        // -- add more output parameters
        for (auto a: news) {
	  // TODO: adapt code if region contains booleans or pointers
          outputs.push_back(typed_variable_t(GET_VAR_FROM_REGION(a, lfac),
					     ARR_INT_TYPE));
        }
        
      }

      // -- Finally, we add the function declaration

      #if 0
      // SANITY CHECK
      std::vector<varname_t> sorted_ins, sorted_outs;
      sorted_ins.reserve(inputs.size());
      sorted_outs.reserve(outputs.size());
      for (auto kv: inputs) sorted_ins.push_back(kv.first);
      for (auto kv: outputs) sorted_outs.push_back(kv.first);
      std::sort(sorted_ins.begin(), sorted_ins.end());
      std::sort(sorted_outs.begin(), sorted_outs.end());
      std::vector<varname_t> intersect;
      std::set_intersection(sorted_ins.begin(), sorted_ins.end(),
			    sorted_outs.begin(), sorted_outs.end(),
			    std::back_inserter(intersect));
      if (!intersect.empty()) {
	llvm::errs () << "Function inputs and outputs should not intersect\n";
	crab::outs () << "INPUTS: {";
	for (auto kv: inputs) { crab::outs () << kv.first << ":" << kv.second << ";"; }
	crab::outs () << "}\n";
	crab::outs () << "OUTPUTS: {";
	for (auto kv: outputs) { crab::outs () << kv.first << ":" << kv.second  << ";"; }
	crab::outs () << "}\n";
      }
      #endif

      
      function_decl<varname_t> decl(GET_VAR(m_func, lfac), inputs, outputs);
      m_cfg->set_func_decl (decl);
      
    }

    #if 1
    // -- Connect all sink blocks with an unreachable instruction to
    //    the exit block.  For a forward analysis this doesn't have
    //    any impact since unreachable becomes bottom anyway.
    //    However, a backward analysis starting with an invariant that
    //    says the exit is unreachable may incorrectly infer that the
    //    preconditions of the error states is false just because it
    //    never propagates backwards from these special sink blocks.
    if (m_cfg->has_exit()) {
      basic_block_t &exit = m_cfg->get_node (m_cfg->exit());
      for (auto &B: m_func) {
	if (opt_basic_block_t b = lookup(B)) {
	  if ((*b).label() == m_cfg->exit ())
	    continue;
	  
	  auto it_pair = (*b).next_blocks();
	  if (it_pair.first == it_pair.second) {
	    // block has no successors and it is not the exit block
	    for (auto &I: B) 
	      if (isa<UnreachableInst>(I))
		(*b) >> exit;
	  }
	}
      }
    }
    #endif
    
    if (CrabCFGSimplify) m_cfg->simplify ();
    if (CrabPrintCFG) crab::outs() << *m_cfg << "\n";
    return ;
  }

} // end namespace crab_llvm<|MERGE_RESOLUTION|>--- conflicted
+++ resolved
@@ -2154,25 +2154,13 @@
 			 tracked_precision tracklev,
 			 bool isInterProc,
 			 const TargetLibraryInfo* tli)
-<<<<<<< HEAD
-    : m_is_cfg_built (false),                          
-      m_func (func), 
-      m_sev (vfac, mem, tracklev),
-      m_id (0),
-      m_cfg (boost::make_shared<cfg_t>(&m_func.getEntryBlock (), tracklev)),
-      m_tracklev (tracklev),
-      m_is_inter_proc (isInterProc),
-      m_dl (&(func.getParent ()->getDataLayout ())),
-      m_tli (tli) { }
-=======
     : m_is_cfg_built(false),                          
       m_func(func),
       m_vfac(vfac), m_mem(mem), m_tracklev(tracklev), m_id(0),      
       m_cfg(boost::make_shared<cfg_t>(&m_func.getEntryBlock(), tracklev)),
       m_is_inter_proc(isInterProc),
-      m_dl(func.getParent()->getDataLayout ()),
+      m_dl(&(func.getParent()->getDataLayout())),
       m_tli(tli) { }
->>>>>>> f25e469e
 
   CfgBuilder::~CfgBuilder () { 
     for (BasicBlock* B: m_fake_assume_blocks) {
