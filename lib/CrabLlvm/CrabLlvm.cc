#include "llvm/Pass.h"
#include "llvm/ADT/DenseMap.h"
#include "llvm/ADT/iterator_range.h"
#include "llvm/IR/Module.h"
#include "llvm/IR/Function.h"
#include "llvm/IR/CFG.h"
#include "llvm/IR/InstVisitor.h"
#include "llvm/IR/IntrinsicInst.h"
#include "llvm/IR/InstIterator.h"
#include "llvm/IR/IRBuilder.h"
#include "llvm/IR/DataLayout.h"
#include "llvm/Transforms/Utils/UnifyFunctionExitNodes.h"
#include "llvm/Analysis/TargetLibraryInfo.h"
#include "llvm/Analysis/CFG.h"
#include "llvm/Analysis/CallGraph.h"
#include "llvm/Support/ErrorHandling.h"
#include "llvm/Support/CommandLine.h"
#include "llvm/Support/raw_ostream.h"
#include "llvm/Support/Debug.h"

#include "crab_llvm/config.h"
#include "crab_llvm/crab_domains.hh"
#include "crab_llvm/wrapper_domain.hh"
#include "crab_llvm/CrabLlvm.hh"
#include "crab_llvm/CfgBuilder.hh"
#include "crab_llvm/Support/Debug.hh"
#include "crab_llvm/Support/NameValues.hh"
/** Wrappers for pointer analyses **/
#include "crab_llvm/DummyHeapAbstraction.hh"
#include "crab_llvm/LlvmDsaHeapAbstraction.hh"
#include "crab_llvm/SeaDsaHeapAbstraction.hh"
#ifdef HAVE_DSA
#include "dsa/Steensgaard.hh"
#endif
#ifdef HAVE_SEA_DSA
#include "sea_dsa/AllocWrapInfo.hh"
#endif 

#include "crab/common/debug.hpp"
#include "crab/common/stats.hpp"
#include "crab/analysis/fwd_analyzer.hpp"
#include "crab/analysis/bwd_analyzer.hpp"
#include "crab/analysis/inter_fwd_analyzer.hpp"
#include "crab/analysis/dataflow/liveness.hpp"
#include "crab/analysis/dataflow/assumptions.hpp"
#include "crab/checkers/assertion.hpp"
//#include "crab/checkers/null.hpp"
#include "crab/checkers/checker.hpp"
#include "crab/cg/cg.hpp"
#include "crab/cg/cg_bgl.hpp"
#include "./crab/path_analyzer.hpp"

#include <memory>
#include <functional>
#include <map>
#include <unordered_map>
#include <unordered_set>


using namespace llvm;
using namespace crab_llvm;
using namespace crab::cfg;

cl::opt<bool>
CrabPrintAns("crab-print-invariants", 
              cl::desc("Print Crab invariants"),
              cl::init(false));

cl::opt<bool>
CrabPrintSumm("crab-print-summaries", 
               cl::desc("Print Crab function summaries"),
               cl::init(false));

cl::opt<bool>
CrabStoreInvariants("crab-store-invariants", 
               cl::desc("Store invariants"),
               cl::init(true));

cl::opt<bool>
CrabStats("crab-stats", 
           cl::desc("Show Crab statistics and analysis results"),
           cl::init(false));

cl::opt<bool>
CrabBuildOnlyCFG("crab-only-cfg", 
           cl::desc("Build Crab CFG without running the analysis"),
           cl::init(false));

cl::opt<bool>
CrabPrintUnjustifiedAssumptions("crab-print-unjustified-assumptions", 
cl::desc("Print unjustified assumptions done by Crab (experimental: only integer overflow)"),
cl::init(false));

cl::opt<unsigned int>
CrabWideningDelay("crab-widening-delay", 
   cl::desc("Max number of fixpoint iterations until widening is applied"),
   cl::init(1));

cl::opt<unsigned int>
CrabNarrowingIters("crab-narrowing-iterations", 
                   cl::desc("Max number of narrowing iterations"),
                   cl::init(10));

cl::opt<unsigned int>
CrabWideningJumpSet("crab-widening-jump-set", 
                    cl::desc("Size of the jump set used for widening"),
                    cl::init(0));

cl::opt<CrabDomain>
CrabLlvmDomain("crab-dom",
      cl::desc("Crab numerical abstract domain used to infer invariants"),
      cl::values 
      (clEnumValN(INTERVALS, "int",
		   "Classical interval domain (default)"),
       clEnumValN(TERMS_INTERVALS, "term-int",
		   "Intervals with uninterpreted functions."),       
       clEnumValN(INTERVALS_CONGRUENCES, "ric",
		   "Reduced product of intervals with congruences"),
       clEnumValN(DIS_INTERVALS, "dis-int",
		   "Disjunctive intervals based on Clousot's DisInt domain"),
       clEnumValN(TERMS_DIS_INTERVALS, "term-dis-int",
		   "Disjunctive Intervals with uninterpreted functions."),
       clEnumValN(BOXES, "boxes",
		   "Disjunctive intervals based on ldds"),
       clEnumValN(ZONES_SPLIT_DBM, "zones",
		   "Zones domain with Sparse DBMs in Split Normal Form"),
       clEnumValN (OCT_SPLIT_DBM, "soct",
		   "Octagons domain with Sparse DBMs in Split Normal Form"),
       clEnumValN (OCT, "oct", "Octagons domain"),
       clEnumValN (PK, "pk", "Polyhedra domain"),
       clEnumValN (TERMS_ZONES, "rtz",
		   "Reduced product of term-dis-int and zones."),
       clEnumValN(WRAPPED_INTERVALS, "w-int",
		  "Wrapped interval domain")),
#ifdef HAVE_ALL_DOMAINS
       cl::init(INTERVALS));
#else
       cl::init(ZONES_SPLIT_DBM));
#endif 

cl::opt<bool>
CrabBackward("crab-backward", 
	     cl::desc("Perform an iterative forward/backward analysis.\n"
		      "It is only useful to prove assertions.\n"
		      "Only the intra-procedural version has been implemented."),
           cl::init(false));

// If domain is num
cl::opt<unsigned>
CrabRelationalThreshold("crab-relational-threshold", 
   cl::desc("Max number of live vars per block before switching "
	    "to a non-relational domain"),
   cl::init(10000),
   cl::Hidden);

cl::opt<bool>
CrabLive("crab-live", 
	 cl::desc("Run Crab with live ranges. "
		  "It can lose precision if relational domains"),
	 cl::init(false));

cl::opt<bool>
CrabInter("crab-inter",
           cl::desc("Crab Inter-procedural analysis"), 
           cl::init(false));

// It does not make much sense to have non-relational domains here.
cl::opt<CrabDomain>
CrabSummDomain("crab-inter-sum-dom",
    cl::desc("Crab relational domain to generate function summaries"),
    cl::values 
    (clEnumValN(ZONES_SPLIT_DBM, "zones",
		 "Zones domain with sparse DBMs in Split Normal Form"),
     clEnumValN(OCT, "oct", "Octagons domain"),
     clEnumValN(TERMS_ZONES, "rtz",
		 "Reduced product of term-dis-int and zones.")),
    cl::init(ZONES_SPLIT_DBM));

cl::opt<enum tracked_precision>
CrabTrackLev("crab-track",
   cl::desc("Track abstraction level of the Crab Cfg"),
   cl::values
    (clEnumValN(NUM, "num", "Integer and Boolean registers only"),
     clEnumValN(PTR, "ptr", "num + pointer offsets"),
     clEnumValN(ARR, "arr", "ptr + memory contents via array abstraction")),
   cl::init(tracked_precision::NUM));

cl::opt<enum heap_analysis_t>
CrabHeapAnalysis("crab-heap-analysis",
   cl::desc("Heap analysis used for memory disambiguation"),
   cl::values
    (clEnumValN(LLVM_DSA  , "llvm-dsa"  , "context-insensitive llvm dsa"),
     clEnumValN(CI_SEA_DSA, "ci-sea-dsa", "context-insensitive sea dsa"),
     clEnumValN(CS_SEA_DSA, "cs-sea-dsa", "context-sensitive sea dsa")),
   cl::init(heap_analysis_t::LLVM_DSA));

// Specific llvm-dsa/sea-dsa options
cl::opt<bool>
CrabDsaDisambiguateUnknown("crab-dsa-disambiguate-unknown",
    cl::desc("Disambiguate unknown pointers (unsound)"), 
    cl::init(false),
    cl::Hidden);

cl::opt<bool>
CrabDsaDisambiguatePtrCast("crab-dsa-disambiguate-ptr-cast",
    cl::desc("Disambiguate pointers that have been casted from/to integers (unsound)"), 
    cl::init(false),
    cl::Hidden);

cl::opt<bool>
CrabDsaDisambiguateExternal("crab-dsa-disambiguate-external",
    cl::desc("Disambiguate pointers that have been passed to external functions (unsound)"), 
    cl::init(false),
    cl::Hidden);

// Prove assertions
cl::opt<assert_check_kind_t>
CrabCheck("crab-check", 
	   cl::desc("Check user assertions"),
	   cl::values(
	       clEnumValN(NOCHECKS  , "none"  , "None"),
	       clEnumValN(ASSERTION , "assert", "User assertions")),
	       //clEnumValN(NULLITY   , "null"  , "Null dereference (unused/untested)")),
	   cl::init(assert_check_kind_t::NOCHECKS));

cl::opt<unsigned int>
CrabCheckVerbose("crab-check-verbose", 
                 cl::desc("Print verbose information about checks"),
                 cl::init(0));

// Important to crab-llvm clients (e.g., SeaHorn):
// Shadow variables are variables that cannot be mapped back to a
// const Value*. These are created for instance for memory heaps.
cl::opt<bool>
CrabKeepShadows("crab-keep-shadows",
    cl::desc("Preserve shadow variables in invariants, summaries, and preconditions"), 
    cl::init(false),
    cl::Hidden);

// In C++11 we need to pass to std::bind "this" (if class member
// functions are called) as well as all placeholders for each
// argument. This is wrapper to avoid that and improve readability.
template <class C, typename Ret, typename ... Ts>
static std::function<Ret(Ts...)> bind_this(C* c, Ret(C::*m)(Ts...)) {
  return [=](Ts&&... args) { return (c->*m)(std::forward<decltype(args)>(args)...); };
}

namespace crab_llvm {
  
  using namespace crab::analyzer;
  using namespace crab::checker;
  using namespace crab::cg;

  /** Begin typedefs **/
  typedef crab::analyzer::liveness<cfg_ref_t> liveness_t;
  typedef crab::cg::call_graph<cfg_ref_t> call_graph_t; 
  typedef crab::cg::call_graph_ref<call_graph_t> call_graph_ref_t;
  typedef std::unordered_map<cfg_ref_t, const liveness_t*> liveness_map_t;
  typedef DenseMap<const BasicBlock*, lin_cst_sys_t> assumption_map_t;
  typedef typename IntraCrabLlvm::wrapper_dom_ptr wrapper_dom_ptr;    
  typedef typename IntraCrabLlvm::checks_db_t checks_db_t;
  typedef typename IntraCrabLlvm::invariant_map_t invariant_map_t;
  typedef typename IntraCrabLlvm::heap_abs_ptr heap_abs_ptr;
  /** End typedefs **/

  #if 0
  /** Begin global counters **/
  static unsigned num_invars; // some measure for the size of invariants
  static unsigned num_nontrivial_blocks;
  /** End global counters **/
  #endif

  static bool isRelationalDomain(CrabDomain dom) {
    return (dom == ZONES_SPLIT_DBM || dom == OCT ||
	    dom == PK || dom == TERMS_ZONES);
  }

  static bool isTrackable(const Function &fun) {
    return !fun.isDeclaration() && !fun.empty() && !fun.isVarArg();
  }

  /** convenient wrapper for the analysis datastructures **/
  struct AnalysisResults {
    // invariants that hold at the entry of a block
    invariant_map_t &premap;
    // invariants that hold at the exit of a block
    invariant_map_t &postmap;
    // infeasible edges 
    edges_set &infeasible_edges;
    // database with all the checks
    checks_db_t &checksdb;

    AnalysisResults(invariant_map_t &pre, invariant_map_t &post,
		    edges_set& false_edges,  checks_db_t &db)
      : premap(pre)
      , postmap(post)
      , infeasible_edges(false_edges)
      , checksdb(db) {}
  };

  /** return invariant for block in table but filtering out shadow_varnames **/
  static wrapper_dom_ptr lookup(const invariant_map_t &table,
				const llvm::BasicBlock &block,
				const std::vector<varname_t> &shadow_varnames) {
    auto it = table.find(&block);
    if (it == table.end()) {
      return nullptr;
    }
    
    if (shadow_varnames.empty()) {
      return it->second;
    } else {
      std::vector<var_t> shadow_vars;
      shadow_vars.reserve(shadow_varnames.size());
      for(unsigned i=0; i<shadow_vars.size(); ++i) {
	// we need to create a typed variable
	shadow_vars.push_back(var_t(shadow_varnames[i], crab::UNK_TYPE, 0));
      }
      auto invs = it->second->clone();
      invs->forget(shadow_vars); 
      return invs;
    }
  }   

  /** update table with pre or post invariants **/
  static bool update(invariant_map_t &table, 
		     const llvm::BasicBlock &block, wrapper_dom_ptr absval) {
    bool already = false;
    auto it = table.find(&block);
    if (it == table.end()) {
      table.insert(std::make_pair(&block, absval));
    } else {
      it->second = absval;
      already = true;
    }
    return already;
  }
      
  /** Pretty-printer utilities **/
  namespace pretty_printer_impl {

    /** Generic class for a block annotation **/
    class block_annotation {
    public:
      typedef typename cfg_ref_t::statement_t statement_t;
      
      block_annotation() {}
      virtual ~block_annotation() {}

      virtual std::string name() const = 0;
      virtual void print_begin(basic_block_label_t bbl, crab::crab_os &o) const {}
      virtual void print_end(basic_block_label_t bbl, crab::crab_os &o) const {}
      virtual void print_begin(const statement_t &s, crab::crab_os &o) const {}
      virtual void print_end(const statement_t &s, crab::crab_os &o) const {}
			      
    };

    /** Annotation for invariants **/
    class invariant_annotation: public block_annotation {
    private:
      const invariant_map_t &m_premap;
      const invariant_map_t &m_postmap;
      std::vector<varname_t> m_shadow_vars;
      
    public:
      invariant_annotation(const llvm_variable_factory &vfac,
			    const invariant_map_t &premap,
			    const invariant_map_t &postmap,
			    const bool keep_shadows)
	: block_annotation(), m_premap(premap), m_postmap(postmap) {
	if (keep_shadows) {
	  m_shadow_vars.reserve(std::distance(vfac.get_shadow_vars().begin(),
					      vfac.get_shadow_vars().end()));
	  m_shadow_vars.insert(m_shadow_vars.begin(),
			       vfac.get_shadow_vars().begin(),
			       vfac.get_shadow_vars().end());
	}
      }
      
      std::string name() const { return "INVARIANTS";}
      
      void print_begin(basic_block_label_t bbl, crab::crab_os &o) const {
	if (const llvm::BasicBlock *bb = bbl.get_basic_block()) {
	  wrapper_dom_ptr pre = lookup(m_premap, *bb, m_shadow_vars);
	  o << "  " << name() << ": ";
	  if (pre){
	    o << pre << "\n";
	  } else {
	    o << "null\n";
	  }
	}
      }
      
      void print_end(basic_block_label_t bbl, crab::crab_os &o) const {
	if (const llvm::BasicBlock *bb = bbl.get_basic_block()) {
	  wrapper_dom_ptr post = lookup(m_postmap, *bb, m_shadow_vars);
	  o << "  " << name() << ": ";
	  if (post) {
	    o << post << "\n";
	  } else {
	    o << "null\n";
	  }
	}
      }
    };

    /** Annotation for unjustified assumptions done by the analysis **/
    class unjust_assumption_annotation: public block_annotation {
    private:
      typedef typename assumption_analysis<cfg_ref_t>::assumption_ptr assumption_ptr;
      
    public:
      typedef assumption_analysis<cfg_ref_t> unjust_assumption_analysis_t;
      
    private:
      typedef typename cfg_ref_t::statement_t statement_t;
      
      cfg_ref_t m_cfg;
      unjust_assumption_analysis_t *m_analyzer;
      
    public:
      unjust_assumption_annotation(cfg_ref_t cfg, unjust_assumption_analysis_t *analyzer)
	: block_annotation(), m_cfg(cfg), m_analyzer(analyzer) { }
      
      std::string name() const { return "UNJUSTIFIED ASSUMPTIONS";}
      
      void print_begin(const statement_t &s, crab::crab_os &o) const {
	std::vector<assumption_ptr> assumes;
	if (s.is_assert()) {
	  typedef typename cfg_ref_t::basic_block_t::assert_t assert_t;
	  m_analyzer->get_assumptions(static_cast<const assert_t *>(&s), assumes);
	  if (!assumes.empty()) {
	    o << "  /** assert verified as ";
	    for (std::vector<assumption_ptr>::iterator it = assumes.begin(),
		   et = assumes.end(); it!=et;) {
	      o << (*it)->get_id_str();
	      ++it;
	      if (it != et)
		o << ",";
	      else
		o << ";";
	    }
	    o << "**/\n";
	  }
	} else {
	  m_analyzer->get_originated_assumptions(&s, assumes);
	  for (auto assume_ptr: assumes) {
	    o << "  /** "; assume_ptr->write(o); o << "**/\n";
	  }
	}
      }
      
    };
    
    /** Print a block together with its annotations **/
    class print_block {
      cfg_ref_t m_cfg;
      crab::crab_os &m_o;
      const std::vector<std::unique_ptr<block_annotation>> &m_annotations;

    public:
      
      print_block(cfg_ref_t cfg, crab::crab_os &o,
		   const std::vector<std::unique_ptr<block_annotation>> &annotations)
	: m_cfg(cfg), m_o(o), m_annotations(annotations) {} 

      void operator()(basic_block_label_t bbl) const {
	// do not print block if no annotations
	if (m_annotations.empty()) return;
	
	m_o << bbl.get_name() << ":\n";

	crab::crab_string_os o;
	for (auto& p: m_annotations) {
	  p->print_begin(bbl,o);
	}
	if (o.str() != "") {
	  m_o << "/**\n" << o.str() << "**/\n";
	}
	
	const basic_block_t &bb = m_cfg.get_node(bbl);
	bool empty_block = (std::distance(bb.begin(), bb.end()) == 0);
	for (auto const &s: bb) {
	  for (auto& p: m_annotations) {
	    p->print_begin(s, m_o);
	  }	  
	  m_o << "  " << s << ";\n";
	  for (auto& p: m_annotations) {
	    p->print_end(s, m_o);
	  }	  
	}
	if (!empty_block) {
	  crab::crab_string_os o;
	  for (auto& p: m_annotations) {
	    p->print_end(bbl, o);
	  }
	  if (o.str() != "") {
	    m_o << "/**\n" << o.str() << "**/\n";
	  }
	}

	std::pair<cfg_ref_t::const_succ_iterator, 
		  cfg_ref_t::const_succ_iterator> p = bb.next_blocks();
	cfg_ref_t::const_succ_iterator it = p.first;
	cfg_ref_t::const_succ_iterator et = p.second;
	if (it != et) {
	  m_o << "  " << "goto ";
	  for (; it != et; ) {
	    m_o << crab::cfg_impl::get_label_str(*it);
	    ++it;
	    if (it == et) {
	      m_o << ";";
	    } else {
	      m_o << ",";
	    }
	  }
	}
	m_o << "\n";
      }
    };

    typedef std::unordered_set<basic_block_label_t> visited_t;
    template<typename T>
    void dfs_rec(cfg_ref_t cfg, basic_block_label_t curId, visited_t &visited, T f) {
      if (visited.find(curId) != visited.end()) return;
      visited.insert(curId);
      const basic_block_t &cur = cfg.get_node(curId);
      f(curId);
      for (auto const n : llvm::make_range(cur.next_blocks())) {
    	dfs_rec(cfg, n, visited, f);
      }
    }
    
    template<typename T>
    void dfs(cfg_ref_t cfg, T f) {
      visited_t visited;
      dfs_rec(cfg, cfg.entry(), visited, f);
    }

    void print_annotations(cfg_ref_t cfg,
			   const std::vector<std::unique_ptr<block_annotation>> &annotations) {
      print_block f(cfg, crab::outs(), annotations);
      dfs(cfg, f);
    }
  } //end namespace

  static std::string dom_to_str(CrabDomain dom) {
    switch (dom) {
    case INTERVALS:             return interval_domain_t::getDomainName();
    case INTERVALS_CONGRUENCES: return ric_domain_t::getDomainName();
    case BOXES:                 return boxes_domain_t::getDomainName();
    case DIS_INTERVALS:         return dis_interval_domain_t::getDomainName();
    case ZONES_SPLIT_DBM:       return split_dbm_domain_t::getDomainName();
    case OCT_SPLIT_DBM:         return split_oct_domain_t::getDomainName();      
    case TERMS_DIS_INTERVALS:   return term_dis_int_domain_t::getDomainName();
    case TERMS_ZONES:           return num_domain_t::getDomainName();
    case OCT:                   return oct_domain_t::getDomainName();
    case PK:                    return pk_domain_t::getDomainName();
    case WRAPPED_INTERVALS:     return wrapped_interval_domain_t::getDomainName();
    default:                    return "none";
    }
  }
  
  std::string AnalysisParams::abs_dom_to_str() const {
    return dom_to_str(dom);
  }

  std::string AnalysisParams::sum_abs_dom_to_str() const {
    return dom_to_str(sum_dom);
  }
  
  /* CFG Manager class */
  CfgManager::CfgManager(){}
  CfgManager::~CfgManager(){
    for (auto &kv: m_cfg_map) {
      delete kv.second;
    }
  }
  
  bool CfgManager::has_cfg(const Function &f) const {
    return m_cfg_map.find(&f) != m_cfg_map.end();
  }
  
  cfg_ref_t CfgManager::operator[](const Function &f) const {
    assert(has_cfg(f));
    
    auto it = m_cfg_map.find(&f);
    cfg_t *cfg = it->second;
    return cfg_ref_t(*cfg);
  }
  
  void CfgManager::add(const Function &f, cfg_t *cfg) {
    if (!has_cfg(f)) {
      m_cfg_map.insert(std::make_pair(&f, cfg));
    }
  }
  
  /**
   * Internal implementation of the intra-procedural analysis
   **/
  class IntraCrabLlvm_Impl {
    
    cfg_t *m_cfg;
    Function &m_fun;
    llvm_variable_factory &m_vfac;
    typename CfgBuilder::edge_to_bb_map_t m_edge_bb_map;
    
    template<typename Dom>
    void analyzeCfg(const AnalysisParams &params,
		    const BasicBlock *entry,
		    const assumption_map_t &assumptions, liveness_t *live,
		    AnalysisResults &results) {
      
      // -- we use the combined forward/backward analyzer
      typedef intra_forward_backward_analyzer<cfg_ref_t,Dom> intra_analyzer_t;
      // -- checkers for assertions and nullity
      typedef intra_checker<intra_analyzer_t> intra_checker_t;
      typedef assert_property_checker<intra_analyzer_t> assert_prop_t;
      //typedef null_property_checker<intra_analyzer_t> null_prop_t;
      
      CRAB_VERBOSE_IF(1,
		      auto fdecl = m_cfg->get_func_decl();            
		      crab::get_msg_stream() << "Running intra-procedural analysis with " 
		                    << "\"" << Dom::getDomainName()  << "\""
		                    << " for "  << fdecl.get_func_name()
		                    << "  ... \n";);
      
      // -- run intra-procedural analysis
      intra_analyzer_t analyzer(*m_cfg);
      typename intra_analyzer_t::assumption_map_t crab_assumptions;
      typedef typename intra_analyzer_t::assumption_map_t::value_type binding_t;
      // reconstruct a crab assumption map from our assumption DenseMap
      for (auto &kv: assumptions) {
	Dom absval = Dom::top();
	absval += kv.second;
	crab_assumptions.insert(binding_t(kv.first, absval));
      }
      
      // We use as initial state an assumption if exists
      Dom entry_dom = Dom::top();
      auto it = crab_assumptions.find(entry);
      if (it != crab_assumptions.end()) {
	entry_dom = it->second;
      }
      
      analyzer.run(basic_block_label_t(entry), entry_dom, 
		   !params.run_backward, crab_assumptions, live,
		   params.widening_delay, params.narrowing_iters, params.widening_jumpset);
      CRAB_VERBOSE_IF(1, crab::get_msg_stream() << "Finished intra-procedural analysis.\n"); 

      // -- store invariants
      if (params.store_invariants || params.print_invars) {
	CRAB_VERBOSE_IF(1, crab::get_msg_stream() << "Storing invariants.\n");       
	for (basic_block_label_t bl: llvm::make_range(m_cfg->label_begin(),
						      m_cfg->label_end())) {
	  if (bl.is_edge()) {
	    // Note that we use get_post instead of get_pre:
	    //   the crab block (bl) has an assume statement corresponding
	    //   to the branch condition in the predecessor of the
	    //   LLVM edge. We want the invariant *after* the
	    //   evaluation of the assume.		
	    if (analyzer.get_post(bl).is_bottom()) {
	      results.infeasible_edges.insert({bl.get_edge().first, bl.get_edge().second});
	    }
	  } else if (const BasicBlock *B = bl.get_basic_block()) {
	    // --- invariants that hold at the entry of the blocks
	    auto pre = analyzer.get_pre(bl);
	    update(results.premap, *B,  mkGenericAbsDomWrapper(pre));
	    // --- invariants that hold at the exit of the blocks
	    auto post = analyzer.get_post(bl);
	    update(results.postmap, *B,  mkGenericAbsDomWrapper(post));
	    #if 0
	    if (params.stats) {
	      unsigned num_block_invars = 0;
	      // XXX: for boxes it would be more useful to get a measure
	      // from to_disjunctive_linear_constraint_system() but it
	      // can be really slow. 
	      num_block_invars += pre.to_linear_constraint_system().size();
	      num_invars += num_block_invars;
	      if (num_block_invars > 0) num_nontrivial_blocks++;
	    }
	    #endif 
	  } else {
	    // this should be unreachable
	    assert(false && "A Crab block should correspond to either an LLVM edge or block");
	  }
	}
	CRAB_VERBOSE_IF(1, crab::get_msg_stream() << "All invariants stored.\n");
      }
      
      // -- print all cfg annotations (if any)
      if (params.print_invars ||
	  params.print_unjustified_assumptions) {

	typedef pretty_printer_impl::block_annotation block_annotation_t;
	typedef pretty_printer_impl::invariant_annotation inv_annotation_t;
	typedef pretty_printer_impl::unjust_assumption_annotation unjust_assume_annotation_t;
	std::vector<std::unique_ptr<block_annotation_t>> pool_annotations;

	if (m_cfg->has_func_decl()) {
	  auto fdecl = m_cfg->get_func_decl();
	  crab::outs() << "\n" << fdecl << "\n";
	} else {
	  llvm::outs() << "\n" << "function " << m_fun.getName() << "\n";
	}
	if (params.print_invars) {
	  pool_annotations.emplace_back(
	       make_unique<inv_annotation_t>(m_vfac, results.premap, results.postmap, 
					     params.keep_shadow_vars));
	}

	// XXX: it must be alive when print_annotations is called.
	#if 0
	assumption_naive_analysis<cfg_ref_t> unjust_assumption_analyzer(*m_cfg);
	#else
	assumption_dataflow_analysis<cfg_ref_t> unjust_assumption_analyzer(*m_cfg);
	#endif 
	
	if (params.print_unjustified_assumptions) {
	  // -- run first the analysis
	  unjust_assumption_analyzer.exec();
	  pool_annotations.emplace_back(
	       make_unique<unjust_assume_annotation_t>(*m_cfg, &unjust_assumption_analyzer));
	}

	pretty_printer_impl::print_annotations(*m_cfg, pool_annotations);
      }
          
      if (params.check) {
	// --- checking assertions and collecting data
	CRAB_VERBOSE_IF(1, crab::get_msg_stream() << "Checking assertions ... \n"); 
	typename intra_checker_t::prop_checker_ptr
	  prop(new assert_prop_t(params.check_verbose));
	// if (params.check == NULLITY)
	//   prop.reset(new null_prop_t(params.check_verbose));
	intra_checker_t checker(analyzer, {prop});
	checker.run();
	CRAB_VERBOSE_IF(1,
			llvm::outs() << "Function " << m_fun.getName() << "\n";
			checker.show(crab::outs()));
	results.checksdb += checker.get_all_checks();
	CRAB_VERBOSE_IF(1, crab::get_msg_stream() << "Finished assert checking.\n");      
      }

      
      return;
    }

    template<typename AbsDom>
    void wrapperPathAnalyze(const std::vector<llvm_basic_block_wrapper>& path,
			    std::vector<crab::cfg::statement_wrapper>& core,
			    bool layered_solving, bool populate_inv_map,
			    invariant_map_t& post, bool &res) {
      
      typedef path_analyzer<cfg_ref_t, AbsDom> path_analyzer_t;
      AbsDom init;
      path_analyzer_t path_analyzer(*m_cfg, init);
      res = path_analyzer.solve(path, layered_solving);
      if (populate_inv_map) {
	for(auto n: path) {
	  if (const llvm::BasicBlock* bb = n.get_basic_block()) {
	    AbsDom abs_val = path_analyzer.get_fwd_constraints(n);
	    post.insert(std::make_pair(bb, mkGenericAbsDomWrapper(abs_val)));
	    if (abs_val.is_bottom()) {
	      // the rest of blocks must be also bottom so we don't
	      // bother storing them.
	      break;
	    }
	  }
	}
      }

      if (!res) {
	path_analyzer.get_unsat_core(core);
      }
    }

    struct intra_analysis {
      std::function<void(const AnalysisParams&,
			 const BasicBlock*,
			 const assumption_map_t&,
			 liveness_t*,
			 AnalysisResults&)> analyze;
      std::string name;
    };

    struct path_analysis {
      std::function<void(const std::vector<llvm_basic_block_wrapper>&,
			 std::vector<crab::cfg::statement_wrapper>&,
			 bool, bool, invariant_map_t&,bool&)> analyze;
      std::string name;
    };
    
    // Domains used for intra-procedural analysis
    const std::map<CrabDomain, intra_analysis> intra_analyses {
      {
	ZONES_SPLIT_DBM         , { bind_this(this, &IntraCrabLlvm_Impl::analyzeCfg<split_dbm_domain_t>), "zones" }}	
      #ifdef HAVE_ALL_DOMAINS	
      , { INTERVALS_CONGRUENCES , { bind_this(this, &IntraCrabLlvm_Impl::analyzeCfg<ric_domain_t>), "reduced product of intervals and congruences" }}
      , { DIS_INTERVALS         , { bind_this(this, &IntraCrabLlvm_Impl::analyzeCfg<dis_interval_domain_t>), "disjunctive intervals" }}
      , { TERMS_INTERVALS       , { bind_this(this, &IntraCrabLlvm_Impl::analyzeCfg<term_int_domain_t>), "terms with intervals" }}
      , { WRAPPED_INTERVALS     , { bind_this(this, &IntraCrabLlvm_Impl::analyzeCfg<wrapped_interval_domain_t>), "wrapped intervals" }}
<<<<<<< HEAD
      , { ZONES_SPLIT_DBM       , { bind_this(this, &IntraCrabLlvm_Impl::analyzeCfg<split_dbm_domain_t>), "zones" }}
      , { OCT_SPLIT_DBM         , { bind_this(this, &IntraCrabLlvm_Impl::analyzeCfg<split_oct_domain_t>), "octagons in SNF" }}      
      , { BOXES                 , { bind_this(this, &IntraCrabLlvm_Impl::analyzeCfg<boxes_domain_t>), "boxes" }}
      , { OCT                   , { bind_this(this, &IntraCrabLlvm_Impl::analyzeCfg<oct_domain_t>), "octagons" }}
      , { PK                    , { bind_this(this, &IntraCrabLlvm_Impl::analyzeCfg<pk_domain_t>), "polyhedra" }}
=======
>>>>>>> a498807d
      , { TERMS_ZONES           , { bind_this(this, &IntraCrabLlvm_Impl::analyzeCfg<num_domain_t>), "terms with zones" }}
      , { TERMS_DIS_INTERVALS   , { bind_this(this, &IntraCrabLlvm_Impl::analyzeCfg<term_dis_int_domain_t>), "terms with disjunctive intervals" }}
      , { OCT                   , { bind_this(this, &IntraCrabLlvm_Impl::analyzeCfg<oct_domain_t>), "octagons" }}
      , { BOXES                 , { bind_this(this, &IntraCrabLlvm_Impl::analyzeCfg<boxes_domain_t>), "boxes" }}
      , { PK                    , { bind_this(this, &IntraCrabLlvm_Impl::analyzeCfg<pk_domain_t>), "polyhedra" }}
      , { INTERVALS             , { bind_this(this, &IntraCrabLlvm_Impl::analyzeCfg<interval_domain_t>), "classical intervals" }} 	
      #endif 	
      
    };


    // Domains used for path-based analysis
    const std::map<CrabDomain, path_analysis> path_analyses {
      {
	ZONES_SPLIT_DBM       , { bind_this(this, &IntraCrabLlvm_Impl::wrapperPathAnalyze<split_dbm_domain_t>), "zones" }}
      #ifdef HAVE_ALL_DOMAINS
      , { INTERVALS             , { bind_this(this, &IntraCrabLlvm_Impl::wrapperPathAnalyze<interval_domain_t>), "classical intervals" }} 	
      , { TERMS_INTERVALS       , { bind_this(this, &IntraCrabLlvm_Impl::wrapperPathAnalyze<term_int_domain_t>), "terms with intervals" }}
      , { WRAPPED_INTERVALS     , { bind_this(this, &IntraCrabLlvm_Impl::wrapperPathAnalyze<wrapped_interval_domain_t>), "wrapped intervals" }}
      , { TERMS_ZONES           , { bind_this(this, &IntraCrabLlvm_Impl::wrapperPathAnalyze<num_domain_t>), "terms with zones" }}
      , { BOXES                 , { bind_this(this, &IntraCrabLlvm_Impl::wrapperPathAnalyze<boxes_domain_t>), "boxes" }}            
      #endif 	
      /* 
	 To add new domains here make sure you add an explicit
	 instantiation in crab/path_analyzer.cc 
      */
      //, { TERMS_DIS_INTERVALS , { bind_this(this, &IntraCrabLlvm_Impl::wrapperPathAnalyze<term_dis_int_domain_t>), "terms with disjunctive intervals" }}
    };

  public:
    
    IntraCrabLlvm_Impl(Function &fun,
		       crab::cfg::tracked_precision cfg_precision,
		       heap_abs_ptr mem, llvm_variable_factory &vfac,
		       CfgManager &cfg_man, const TargetLibraryInfo &tli)
		       
      : m_cfg(nullptr), m_fun(fun), m_vfac(vfac) {
      CRAB_VERBOSE_IF(1, crab::get_msg_stream() << "Started Crab CFG construction for "
		                       << fun.getName() << "\n");
      if (isTrackable(m_fun)) {
	// -- build a crab cfg for func
	CfgBuilder builder(m_fun, m_vfac, *mem, cfg_precision, true, &tli);
	m_cfg = builder.get_cfg();
	m_edge_bb_map = builder.get_edge_to_basic_block_map();
	cfg_man.add(fun, m_cfg);
	CRAB_VERBOSE_IF(1, crab::get_msg_stream() << "Finished Crab CFG construction for "
			                 << fun.getName() << "\n");	
	  
      } else {
	CRAB_VERBOSE_IF(1, llvm::outs() << "Cannot build CFG for "
			                << fun.getName() << "\n");
      }
    }

    void Analyze(AnalysisParams &params,
		 const llvm::BasicBlock *entry,
		 const assumption_map_t &assumptions,
		 AnalysisResults &results) {

      if (!m_cfg) {
	CRAB_VERBOSE_IF(1, llvm::outs() << "Skipped analysis for "
			                << m_fun.getName() << "\n");
	return;
      }
      
      // -- run liveness
      liveness_t live(*m_cfg);
      if (params.run_liveness || isRelationalDomain(params.dom)) {
	CRAB_VERBOSE_IF(1,
			auto fdecl = m_cfg->get_func_decl();            
			crab::get_msg_stream() << "Running liveness analysis for " 
			              << fdecl.get_func_name()
		                      << "  ...\n";);
	live.exec();
	CRAB_VERBOSE_IF(1, crab::get_msg_stream() << "Finished liveness analysis.\n");
	// some stats
	unsigned total_live, avg_live_per_blk, max_live_per_blk;
	live.get_stats(total_live, max_live_per_blk, avg_live_per_blk);
	CRAB_VERBOSE_IF(1, 
		  crab::outs() << "-- Max number of out live vars per block=" 
                               << max_live_per_blk << "\n"
                               << "-- Avg number of out live vars per block=" 
                               << avg_live_per_blk << "\n";);
	crab::CrabStats::count_max("Liveness.count.maxOutVars",
				    max_live_per_blk);

	if (isRelationalDomain(params.dom)) {
	  CRAB_VERBOSE_IF(1, 
		    crab::outs() << "Max live per block: "
		                 << max_live_per_blk << "\n"
		                 << "Threshold: "
		                 << params.relational_threshold << "\n");
#ifdef HAVE_ALL_DOMAINS	  
	  if (max_live_per_blk > params.relational_threshold) {
	    // default domain
	    params.dom = INTERVALS;
	  }
#endif 	  
	}
      }

      if (CrabBuildOnlyCFG) {
	return;
      }
      
      if (intra_analyses.count(params.dom)) {
      	intra_analyses.at(params.dom).analyze(params, entry, assumptions,
					    (params.run_liveness)? &live : nullptr,
					     results);
      } else {
      	crab::outs() << "Warning: abstract domain not found or enabled.\n"
		     << "Compile with -DALL_DOMAINS=ON.\n";
	// crab::outs() << "Running " << intra_analyses.at(INTERVALS).name << " ...\n"; 
      	// intra_analyses.at(INTERVALS).analyze(params, entry, assumptions,
	// 				   (params.run_liveness)? &live : nullptr,
	// 				    results);
      }
    }
    
    bool pathAnalyze(const AnalysisParams& params,
		     const std::vector<const llvm::BasicBlock*>& blocks,
		     bool layered_solving, 
		     std::vector<crab::cfg::statement_wrapper>& core,
		     bool populate_inv_map, invariant_map_t& post) const { 
		     
      assert(m_cfg);

      // build the full path (included internal basic blocks added
      // during the translation to Crab)
      std::vector<llvm_basic_block_wrapper> path;
      path.reserve(blocks.size());
      for(unsigned i=0; i < blocks.size(); ++i) {
	path.push_back(blocks[i]);
	if (i < blocks.size() - 1) {
	  auto it = m_edge_bb_map.find(std::make_pair(blocks[i], blocks[i+1]));
	  if (it != m_edge_bb_map.end()) {
	    path.push_back(it->second);
	  }
	}
      }

      bool res;
      if (path_analyses.count(params.dom)) {
      	path_analyses.at(params.dom).analyze(path, core, layered_solving , populate_inv_map,
					     post, res);
      } else {
      	crab::outs() << "Warning: abstract domain not found or enabled.\n"
		     << "Compile with -DALL_DOMAINS=ON.\n";
	// crab::outs() << "Running " << path_analyses.at(INTERVALS).name << " ...\n";
      	// path_analyses.at(INTERVALS).analyze(path, core, layered_solving, populate_inv_map,
	// 				    post, res);
      }
      return res;
    }
    
  }; // end class

  /**
   *   Begin IntraCrabLlvm methods
   **/
  IntraCrabLlvm::IntraCrabLlvm(Function &fun, const TargetLibraryInfo &tli,
			       CfgManager &cfg_man,
			       crab::cfg::tracked_precision cfg_precision,
			       heap_abs_ptr heap_abs)
    : m_impl(nullptr), m_fun(&fun) {
    if (!heap_abs)
      heap_abs = std::make_shared<DummyHeapAbstraction>();
    
    m_impl = make_unique<IntraCrabLlvm_Impl>(fun, cfg_precision,
					     heap_abs, m_vfac, cfg_man, tli);
  }

  IntraCrabLlvm::~IntraCrabLlvm() {}

  void IntraCrabLlvm::clear() {
    m_pre_map.clear();
    m_post_map.clear();
    m_checks_db.clear();
  }
  
  void IntraCrabLlvm::analyze(AnalysisParams &params,
			      const assumption_map_t &assumptions) {    
    AnalysisResults results = { m_pre_map, m_post_map, m_infeasible_edges, m_checks_db};
    m_impl->Analyze(params, &(m_fun->getEntryBlock()), assumptions, results);
  }

  void IntraCrabLlvm::analyze(AnalysisParams &params,
			      const llvm::BasicBlock *entry,
			      const assumption_map_t &assumptions) {
    AnalysisResults results = { m_pre_map, m_post_map, m_infeasible_edges, m_checks_db};
    m_impl->Analyze(params, entry, assumptions, results);
  }
  
  template<>
  bool IntraCrabLlvm::path_analyze(const AnalysisParams& params,
				   const std::vector<const llvm::BasicBlock*>& path,
				   bool layered_solving, 
				   std::vector<crab::cfg::statement_wrapper>& core) const {
    invariant_map_t post_conditions;
    return m_impl->pathAnalyze(params, path, layered_solving, core, false, post_conditions);
			       
  }

  template<>
  bool IntraCrabLlvm::path_analyze(const AnalysisParams& params,
				   const std::vector<const llvm::BasicBlock*>& path,
				   bool layered_solving, 
				   std::vector<crab::cfg::statement_wrapper>& core,
				   invariant_map_t& post_conditions) const {
    return m_impl->pathAnalyze(params, path, layered_solving, core, true, post_conditions);
  }

  wrapper_dom_ptr IntraCrabLlvm::get_pre(const llvm::BasicBlock *block,
					 bool keep_shadows) const {
    std::vector<varname_t> shadows;
    if (!keep_shadows)
      shadows = std::vector<varname_t>(m_vfac.get_shadow_vars().begin(),
				       m_vfac.get_shadow_vars().end());    
    return lookup(m_pre_map, *block, shadows);
  }   

  wrapper_dom_ptr IntraCrabLlvm::get_post(const llvm::BasicBlock *block,
					  bool keep_shadows) const {
    std::vector<varname_t> shadows;
    if (!keep_shadows)
      shadows = std::vector<varname_t>(m_vfac.get_shadow_vars().begin(),
				       m_vfac.get_shadow_vars().end());    
    return lookup(m_post_map, *block, shadows);
  }

  bool IntraCrabLlvm::has_feasible_edge(const llvm::BasicBlock *b1,
					const llvm::BasicBlock* b2) const {
    return !(m_infeasible_edges.count({b1, b2}) > 0);    
  }
  
  const checks_db_t& IntraCrabLlvm::get_checks_db() const { return m_checks_db;}
  
  /**
   *   End IntraCrabLlvm methods
   **/

  /**
   *   Internal implementation of the inter-procedural analysis
   **/
  class InterCrabLlvm_Impl {
    std::unique_ptr<call_graph_t> m_cg;
    Module& m_M;
    llvm_variable_factory &m_vfac;
    liveness_map_t m_live_map;
      
    /** Run inter-procedural analysis on the whole call graph **/
    template<typename BUDom, typename TDDom>
    void analyzeCg(const AnalysisParams &params,
		   AnalysisResults &results) {
      
      typedef inter_fwd_analyzer<call_graph_ref_t, BUDom, TDDom> inter_analyzer_t;
      typedef inter_checker<inter_analyzer_t> inter_checker_t;
      typedef assert_property_checker<inter_analyzer_t> assert_prop_t;
      //typedef null_property_checker<inter_analyzer_t> null_prop_t;
      
      CRAB_VERBOSE_IF(1, 
 		      crab::get_msg_stream() << "Running inter-procedural analysis with " 
		                    << "forward domain:" 
		                    << "\"" << TDDom::getDomainName() << "\""
		                    << " and bottom-up domain:" 
		                    << "\"" << BUDom::getDomainName() << "\"" 
		                    << "  ...\n";);
      
      inter_analyzer_t analyzer(*m_cg, (params.run_liveness ? &m_live_map : nullptr),
				params.widening_delay, 
				params.narrowing_iters, 
				params.widening_jumpset);
      analyzer.run(TDDom::top());
    
      CRAB_VERBOSE_IF(1, crab::get_msg_stream() << "Finished inter-procedural analysis.\n");
      
      // -- store invariants
      if (params.store_invariants || params.print_invars) {
	CRAB_VERBOSE_IF(1, crab::get_msg_stream() << "Storing invariants.\n");
      }
      
      for (auto &n: llvm::make_range(vertices(*m_cg))) {
	cfg_ref_t cfg = n.get_cfg();
	if (const Function *F = m_M.getFunction(n.name())) {
	  if (params.store_invariants || params.print_invars) {
	    for (basic_block_label_t bl:
		   llvm::make_range(cfg.label_begin(),cfg.label_end())) {
	      if (bl.is_edge()) {
		// Note that we use get_post instead of get_pre:
		//   the crab block (bl) has an assume statement corresponding
		//   to the branch condition in the predecessor of the
		//   LLVM edge. We want the invariant *after* the
		//   evaluation of the assume.		
		if (analyzer.get_post(cfg, bl).is_bottom()) {
		  results.infeasible_edges.insert({bl.get_edge().first, bl.get_edge().second});
		}
	      } else if (const BasicBlock *B = bl.get_basic_block()) {
		// --- invariants that hold at the entry of the blocks
		auto pre = analyzer.get_pre(cfg, B);
		update(results.premap, *B, mkGenericAbsDomWrapper(pre));
		// --- invariants that hold at the exit of the blocks
		auto post = analyzer.get_post(cfg, B);
		update(results.postmap, *B, mkGenericAbsDomWrapper(post));

		#if 0
		if (params.stats) {
		  unsigned num_block_invars = 0;
		  // TODO CRAB: for boxes we would like to use
		  // to_disjunctive_linear_constraint_system() but it needs to
		  // be exposed to all domains
		  num_block_invars += pre.to_linear_constraint_system().size();
		  num_invars += num_block_invars;
		  if (num_block_invars > 0) num_nontrivial_blocks++;
		}
		#endif 
	      } else {
		// this should be unreachable
	      assert(false && "A Crab block should correspond to either an LLVM edge or block");
	      }
	    }
	    
	    // --- print invariants and summaries
	    if (params.print_invars && isTrackable(*F)) {
	      if (cfg.has_func_decl()) {
		auto fdecl = cfg.get_func_decl();
		crab::outs() << "\n" << fdecl << "\n";
	      } else {
		llvm::outs() << "\n" << "function " << F->getName() << "\n";
	      }
	      std::vector<std::unique_ptr<pretty_printer_impl::block_annotation>> annotations;
	      annotations.emplace_back(make_unique<pretty_printer_impl::invariant_annotation>
				       (m_vfac, results.premap, results.postmap,
					params.keep_shadow_vars));
	      pretty_printer_impl::print_annotations(cfg, annotations);	    
	    }
	  }
	  
	  // Summaries are not currently stored but it would be easy to do so.	    
	  if (params.print_summaries && analyzer.has_summary(cfg)) {
	    auto summ = analyzer.get_summary(cfg);
	    crab::outs() << "SUMMARY " << *summ << "\n";
	  }
	}
      }
      
      if (params.store_invariants || params.print_invars) {	
	CRAB_VERBOSE_IF(1, crab::get_msg_stream() << "All invariants stored.\n");
      }
      
      // --- checking assertions and collecting data
      if (params.check) {
	CRAB_VERBOSE_IF(1, crab::get_msg_stream() << "Checking assertions ... \n"); 
	typename inter_checker_t::prop_checker_ptr
	  prop(new assert_prop_t(params.check_verbose));
	// if (params.check == NULLITY)
	//   prop.reset(new null_prop_t(params.check_verbose));      
	inter_checker_t checker(analyzer, {prop});
	checker.run();
	//CRAB_VERBOSE_IF(1, checker.show(crab::outs()));
	results.checksdb += checker.get_all_checks();
	CRAB_VERBOSE_IF(1, crab::get_msg_stream() << "Finished assert checking.\n"); 
      }
      return;
    }

    // Domains used for inter-procedural analysis
    struct inter_analysis {
      std::function<void(const AnalysisParams&, AnalysisResults&)> analyze;
      std::string name;
    };

    // Domains used for intra-procedural analysis
    const std::map<std::pair<CrabDomain,CrabDomain>, inter_analysis> inter_analyses {
      #ifdef HAVE_INTER
      {{ZONES_SPLIT_DBM, ZONES_SPLIT_DBM},
	  { bind_this(this, &InterCrabLlvm_Impl::analyzeCg<split_dbm_domain_t, split_dbm_domain_t>), "bottom-up:zones, top-down:zones" }}
      #ifdef HAVE_ALL_DOMAINS
      , {{ZONES_SPLIT_DBM, INTERVALS},
	  { bind_this(this, &InterCrabLlvm_Impl::analyzeCg<split_dbm_domain_t, interval_domain_t>), "bottom-up:zones, top-down:intervals" }}
      , {{ZONES_SPLIT_DBM, WRAPPED_INTERVALS},
	  { bind_this(this, &InterCrabLlvm_Impl::analyzeCg<split_dbm_domain_t, wrapped_interval_domain_t>), "bottom-up:zones, top-down:wrapped intervals" }}
      , {{ZONES_SPLIT_DBM, OCT},
	  { bind_this(this, &InterCrabLlvm_Impl::analyzeCg<split_dbm_domain_t, oct_domain_t>), "bottom-up:zones, top-down:oct" }}
      , {{ZONES_SPLIT_DBM, TERMS_ZONES},
	  { bind_this(this, &InterCrabLlvm_Impl::analyzeCg<split_dbm_domain_t, num_domain_t>), "bottom-up:zones, top-down:terms+zones" }}
      , {{ZONES_SPLIT_DBM, TERMS_DIS_INTERVALS},
	  { bind_this(this, &InterCrabLlvm_Impl::analyzeCg<split_dbm_domain_t, term_dis_int_domain_t>), "bottom-up:zones, top-down:terms+dis_intervals" }}
      , {{ZONES_SPLIT_DBM, BOXES},
	  { bind_this(this, &InterCrabLlvm_Impl::analyzeCg<split_dbm_domain_t, boxes_domain_t>), "bottom-up:zones, top-down:boxes" }}
      , {{ZONES_SPLIT_DBM, PK},
	  { bind_this(this, &InterCrabLlvm_Impl::analyzeCg<split_dbm_domain_t, pk_domain_t>), "bottom-up:zones, top-down:pk" }}	
      , {{OCT, INTERVALS},
	 { bind_this(this, &InterCrabLlvm_Impl::analyzeCg<oct_domain_t, interval_domain_t>), "bottom-up:oct, top-down:intervals" }}
      , {{OCT, WRAPPED_INTERVALS},
	  { bind_this(this, &InterCrabLlvm_Impl::analyzeCg<oct_domain_t, wrapped_interval_domain_t>), "bottom-up:oct, top-down:wrapped intervals" }}
      , {{OCT, ZONES_SPLIT_DBM},
	  { bind_this(this, &InterCrabLlvm_Impl::analyzeCg<oct_domain_t, split_dbm_domain_t>), "bottom-up:oct, top-down:zones" }}
      , {{OCT, BOXES},
	  { bind_this(this, &InterCrabLlvm_Impl::analyzeCg<oct_domain_t, boxes_domain_t>), "bottom-up:oct, top-down:boxes" }}
      , {{OCT, OCT},
	  { bind_this(this, &InterCrabLlvm_Impl::analyzeCg<oct_domain_t, oct_domain_t>), "bottom-up:oct, top-down:oct" }}
      , {{OCT, PK},
	  { bind_this(this, &InterCrabLlvm_Impl::analyzeCg<oct_domain_t, pk_domain_t>), "bottom-up:oct, top-down:pk" }}
      , {{OCT, TERMS_ZONES},
	  { bind_this(this, &InterCrabLlvm_Impl::analyzeCg<oct_domain_t, num_domain_t>), "bottom-up:oct, top-down:terms+zones" }}
      , {{OCT, TERMS_DIS_INTERVALS},
	  { bind_this(this, &InterCrabLlvm_Impl::analyzeCg<oct_domain_t, term_dis_int_domain_t>), "bottom-up:oct, top-down:terms+dis_intervals" }}
      #endif
      #endif 	
    };
    
  public:
    
    InterCrabLlvm_Impl(Module& M,
		       crab::cfg::tracked_precision cfg_precision,
		       heap_abs_ptr mem, llvm_variable_factory &vfac,
		       CfgManager &cfg_man, const TargetLibraryInfo &tli)
      : m_cg(nullptr), m_M(M), m_vfac(vfac) {

      std::vector<cfg_ref_t> cfg_ref_vector;
      for (auto &F : m_M) {
        if (isTrackable(F)) {
	  // -- build cfg's 
	  CfgBuilder B(F, m_vfac, *mem, cfg_precision,
		       /*include function decls and callsites*/
		       true,  &tli);
	  cfg_t *cfg = B.get_cfg();
	  cfg_man.add(F, cfg);
	  cfg_ref_vector.push_back(*cfg);
	  CRAB_VERBOSE_IF(1, llvm::outs() << "Built Crab CFG for "
			  << F.getName() << "\n");
	} else {
	  CRAB_VERBOSE_IF(1, llvm::outs() << "Cannot build CFG for "
			                  << F.getName() << "\n");
	}
      }
      // build call graph
      m_cg = make_unique<call_graph_t>(cfg_ref_vector.begin(), cfg_ref_vector.end());
    }
    
    void Analyze(AnalysisParams &params,
		 const assumption_map_t &/*assumptions*/ /*unused*/,
		 AnalysisResults &results) {

      // If the number of live variables per block is too high we
      // switch to a cheap domain regardless what the user wants.
      CrabDomain absdom =  params.dom;
      
      /* Compute liveness information and choose statically the
	 abstract domain */
      if (params.run_liveness || isRelationalDomain(absdom)) {
	unsigned max_live_per_blk = 0;
	for (auto cg_node: llvm::make_range(vertices(*m_cg))) {
	  auto cfg_ref = cg_node.get_cfg();
          CRAB_VERBOSE_IF(1,
			  auto fdecl = cfg_ref.get_func_decl();            
			  crab::get_msg_stream() << "Running liveness analysis for " 
			                << fdecl.get_func_name() << "  ...\n";);
	  liveness_t* live = new liveness_t(cfg_ref);
          live->exec();
          CRAB_VERBOSE_IF(1, crab::get_msg_stream() << "Finished liveness analysis.\n";);
          // some stats
          unsigned total_live, max_live_per_blk_, avg_live_per_blk;
          live->get_stats(total_live, max_live_per_blk_, avg_live_per_blk);
          max_live_per_blk = std::max(max_live_per_blk, max_live_per_blk_);
          CRAB_VERBOSE_IF(1,
		    crab::outs() << "-- Max number of out live vars per block=" 
                                 << max_live_per_blk_ << "\n";
		    crab::outs() << "-- Avg number of out live vars per block=" 
                                 << avg_live_per_blk << "\n";);
          crab::CrabStats::count_max("Liveness.count.maxOutVars",
				      max_live_per_blk);

	  if (isRelationalDomain(absdom)) {
	    // FIXME: the selection of the final domain is fixed for the
	    //        whole program. That is, if there is one function that
	    //        exceeds the threshold then the cheaper domain will be
	    //        used for all functions. We should be able to change
	    //        from one function to another.
	    CRAB_VERBOSE_IF(1,
		      crab::outs() << "Max live per block: "
		                   << max_live_per_blk << "\n"
		                   << "Threshold: "
		                   << params.relational_threshold << "\n");
#ifdef HAVE_ALL_DOMAINS	  	    
	    if (max_live_per_blk > params.relational_threshold) {
	      // default domain
	      absdom = INTERVALS;
	    }
#endif 	    
	  }
	  
	  if (params.run_liveness) {
	    m_live_map.insert(std::make_pair(cfg_ref, live));	    
	  } else {
	    delete live;
	  }
	} // end for
      }
      
      // -- run the interprocedural analysis
      if (!CrabBuildOnlyCFG) {
	if (inter_analyses.count({params.sum_dom, params.dom})) {
	  inter_analyses.at({params.sum_dom, params.dom}).analyze(params, results);
	} else {
	  if (inter_analyses.count({ZONES_SPLIT_DBM, ZONES_SPLIT_DBM})) {
	    crab::outs() << "Warning: abstract domains not found or enabled.\n"
			 << "Compile with -DALL_DOMAINS=ON.\n";	    
	    // crab::outs() << "Running " << inter_analyses.at({ZONES_SPLIT_DBM, INTERVALS}).name
	    // 		    << "\n";
	    // inter_analyses.at({ZONES_SPLIT_DBM, INTERVALS}).analyze(params, results);	
	  } else {
	    crab::outs() << "Warning: inter-procedural analysis is not enabled.\n"
			 << "Compile with -DENABLE_INTER=ON or do not use --crab-inter\n";
	  }
	}
      }
      
      // free liveness map
      if (params.run_liveness) {
        for (auto &p : m_live_map) {
          delete p.second;
	}
      }
    }
  };


  /**
   *   Begin InterCrabLlvm methods
   **/
  InterCrabLlvm::InterCrabLlvm(Module &module, const TargetLibraryInfo &tli,
			       CfgManager &cfg_man,
			       crab::cfg::tracked_precision cfg_precision,
			       heap_abs_ptr heap_abs)
    : m_impl(nullptr) {
    if (!heap_abs)
      heap_abs = std::make_shared<DummyHeapAbstraction>();

    m_impl = make_unique<InterCrabLlvm_Impl>(module, cfg_precision,
					     heap_abs, m_vfac, cfg_man, tli);
  }

  InterCrabLlvm::~InterCrabLlvm() {}

  void InterCrabLlvm::clear() {
    m_pre_map.clear();
    m_post_map.clear();
    m_checks_db.clear();
  }
  
  void InterCrabLlvm::analyze(AnalysisParams &params,
			      const assumption_map_t &assumptions) {
    AnalysisResults results = { m_pre_map, m_post_map, m_infeasible_edges, m_checks_db};
    m_impl->Analyze(params, assumptions, results);
  }

  wrapper_dom_ptr InterCrabLlvm::get_pre(const llvm::BasicBlock *block,
					 bool keep_shadows) const {
    std::vector<varname_t> shadows;
    if (!keep_shadows)
      shadows = std::vector<varname_t>(m_vfac.get_shadow_vars().begin(),
				       m_vfac.get_shadow_vars().end());    
    return lookup(m_pre_map, *block, shadows);
  }   

  wrapper_dom_ptr InterCrabLlvm::get_post(const llvm::BasicBlock *block,
					  bool keep_shadows) const {
    std::vector<varname_t> shadows;
    if (!keep_shadows)
      shadows = std::vector<varname_t>(m_vfac.get_shadow_vars().begin(),
				       m_vfac.get_shadow_vars().end());    
    return lookup(m_post_map, *block, shadows);
  }

  bool InterCrabLlvm::has_feasible_edge(const llvm::BasicBlock *b1,
					const llvm::BasicBlock* b2) const {
    return !(m_infeasible_edges.count({b1, b2}) > 0);
  }
  
  const checks_db_t& InterCrabLlvm::get_checks_db() const { return m_checks_db;}
  
  /**
   * End InterCrabLlvm methods
   **/
  
  /**
   * Begin CrabLlvmPass methods
   **/
  CrabLlvmPass::CrabLlvmPass()
    : llvm::ModulePass(ID), 
      m_mem(std::make_shared<DummyHeapAbstraction>()),
      m_tli(nullptr) { }

  void CrabLlvmPass::releaseMemory() {
    m_pre_map.clear(); 
    m_post_map.clear();
    m_checks_db.clear();
  }

  bool CrabLlvmPass::runOnFunction(Function &F) {
    IntraCrabLlvm_Impl crab(F, CrabTrackLev, m_mem, m_vfac, m_cfg_man, *m_tli);
    AnalysisResults results = { m_pre_map, m_post_map, m_infeasible_edges, m_checks_db};
    crab.Analyze(m_params, &F.getEntryBlock(), assumption_map_t(), results);
    return false;
  }
  
  bool CrabLlvmPass::runOnModule(Module &M) {
    unsigned num_analyzed_funcs = 0;
    for (auto &F : M) {
      if (!isTrackable(F)) continue;
      num_analyzed_funcs++;
    }
    
    CRAB_VERBOSE_IF(1,
	     crab::get_msg_stream() << "Started crab-llvm\n"; 
             crab::get_msg_stream() << "Total number of analyzed functions:" 
                           << num_analyzed_funcs << "\n";);

    m_tli = &getAnalysis<TargetLibraryInfoWrapperPass>().getTLI();
    switch(CrabHeapAnalysis) {
    case LLVM_DSA:
      #ifdef HAVE_DSA
      CRAB_VERBOSE_IF(1, crab::get_msg_stream() << "Started llvm-dsa analysis\n";);
      m_mem.reset
	(new LlvmDsaHeapAbstraction(M,&getAnalysis<SteensgaardDataStructures>(),
				    CrabDsaDisambiguateUnknown,
				    CrabDsaDisambiguatePtrCast,
				    CrabDsaDisambiguateExternal));
      CRAB_VERBOSE_IF(1, crab::get_msg_stream() << "Finished llvm-dsa analysis\n";);      
      break;
      #else
      // execute CI_SEA_DSA
      #endif      
    case CI_SEA_DSA:
    case CS_SEA_DSA: {
      #ifdef HAVE_SEA_DSA      
      CRAB_VERBOSE_IF(1, crab::get_msg_stream() << "Started sea-dsa analysis\n";);
      CallGraph& cg = getAnalysis<CallGraphWrapperPass>().getCallGraph();      
      const DataLayout& dl = M.getDataLayout();
      sea_dsa::AllocWrapInfo* allocWrapInfo = &getAnalysis<sea_dsa::AllocWrapInfo>();      
      m_mem.reset
	(new SeaDsaHeapAbstraction(M, cg, dl, *m_tli, *allocWrapInfo,
				   (CrabHeapAnalysis == CS_SEA_DSA),
				   CrabDsaDisambiguateUnknown,
				   CrabDsaDisambiguatePtrCast,
				   CrabDsaDisambiguateExternal));
      CRAB_VERBOSE_IF(1, crab::get_msg_stream() << "Finished sea-dsa analysis\n";);      
      break;
      #endif 
    }
    default:
      CRABLLVM_WARNING("running crab-llvm without memory analysis");
    }

    m_params.dom = CrabLlvmDomain;
    m_params.sum_dom = CrabSummDomain;
    m_params.run_backward = CrabBackward;
    m_params.run_liveness = CrabLive;
    m_params.relational_threshold = CrabRelationalThreshold;
    m_params.widening_delay = CrabWideningDelay;
    m_params.narrowing_iters = CrabNarrowingIters;
    m_params.widening_jumpset = CrabWideningJumpSet;
    m_params.stats = CrabStats;
    m_params.print_invars = CrabPrintAns;
    m_params.print_unjustified_assumptions = CrabPrintUnjustifiedAssumptions;
    m_params.print_summaries = CrabPrintSumm;
    m_params.store_invariants = CrabStoreInvariants;
    m_params.keep_shadow_vars = CrabKeepShadows;
    m_params.check = CrabCheck;
    m_params.check_verbose = CrabCheckVerbose;
        
    if (CrabInter){
      InterCrabLlvm_Impl inter_crab(M, CrabTrackLev, m_mem, m_vfac, m_cfg_man, *m_tli);
      AnalysisResults results = { m_pre_map, m_post_map, m_infeasible_edges, m_checks_db};
      inter_crab.Analyze(m_params, assumption_map_t(), results);
    } else {
      unsigned fun_counter = 1;
      for (auto &F : M) {
	if (!CrabInter && isTrackable(F)) {
	  CRAB_VERBOSE_IF(1,
			  crab::get_msg_stream() << "###Function "
			  << fun_counter << "/" << num_analyzed_funcs << "###\n";);
	  ++fun_counter;
	  runOnFunction(F); 
	}
      }
    }

    if (CrabStats) {
      crab::CrabStats::PrintBrunch(crab::outs());
    }
    
    if (CrabCheck) {
      llvm::outs() << "\n************** ANALYSIS RESULTS ****************\n";
      print_checks(llvm::outs());
      llvm::outs() << "************** ANALYSIS RESULTS END*************\n";
		      
      if (CrabStats) {		     
        llvm::outs() << "\n************** BRUNCH STATS ********************\n";
        if (get_total_checks() == 0) {
	  llvm::outs() << "BRUNCH_STAT Result NOCHECKS\n";
        } else if (get_total_error_checks() > 0) {
 	  llvm::outs() << "BRUNCH_STAT Result FALSE\n";
        } else if (get_total_warning_checks() == 0) {
	  llvm::outs() << "BRUNCH_STAT Result TRUE\n";
        } else {
  	  llvm::outs() << "BRUNCH_STAT Result INCONCLUSIVE\n";
        }
	#if 0
        llvm::outs() << "BRUNCH_STAT NumOfBlocksWithInvariants "
 	 	     << num_nontrivial_blocks << "\n";
        llvm::outs() << "BRUNCH_STAT SizeOfInvariants "       
		     << num_invars << "\n";
	#endif 
        llvm::outs() << "************** BRUNCH STATS END *****************\n\n";
      }
    }
    
   return false;
  }

  void CrabLlvmPass::getAnalysisUsage(AnalysisUsage &AU) const {
    AU.setPreservesAll();
    #ifdef HAVE_DSA
    AU.addRequiredTransitive<SteensgaardDataStructures>();
    #endif 
    AU.addRequired<TargetLibraryInfoWrapperPass>();
    #ifdef HAVE_SEA_DSA    
    AU.addRequired<sea_dsa::AllocWrapInfo>();
    #endif     
    AU.addRequired<UnifyFunctionExitNodes>();
    AU.addRequired<crab_llvm::NameValues>();
    AU.addRequired<CallGraphWrapperPass>();
    AU.addPreserved<CallGraphWrapperPass>();
  } 
  
  /**
   * For crab-llvm clients
   **/

  bool CrabLlvmPass::has_cfg(llvm::Function &F) {
    return m_cfg_man.has_cfg(F);
  }
  
  cfg_ref_t CrabLlvmPass::get_cfg(llvm::Function &F) {
    assert(m_cfg_man.has_cfg(F));
    return m_cfg_man[F];
  }
  
  // return invariants that hold at the entry of block
  wrapper_dom_ptr
  CrabLlvmPass::get_pre(const llvm::BasicBlock *block, bool keep_shadows) const {
    std::vector<varname_t> shadows;
    if (!keep_shadows)
      shadows = std::vector<varname_t>(m_vfac.get_shadow_vars().begin(),
				       m_vfac.get_shadow_vars().end());    
    return lookup(m_pre_map, *block, shadows);
  }   

  // return invariants that hold at the exit of block
  wrapper_dom_ptr
  CrabLlvmPass::get_post(const llvm::BasicBlock *block, bool keep_shadows) const {
    std::vector<varname_t> shadows;
    if (!keep_shadows)
      shadows = std::vector<varname_t>(m_vfac.get_shadow_vars().begin(),
				       m_vfac.get_shadow_vars().end());    
    return lookup(m_post_map, *block, shadows);
  }

  bool CrabLlvmPass::has_feasible_edge(const llvm::BasicBlock *b1,
				       const llvm::BasicBlock* b2) const {
    return !(m_infeasible_edges.count({b1, b2}) > 0);
  }
  
  /**
   * For assertion checking
   **/
  
  unsigned CrabLlvmPass::get_total_checks() const {
    return get_total_safe_checks() +  
           get_total_error_checks() + 
           get_total_warning_checks();
  }

  unsigned CrabLlvmPass::get_total_safe_checks() const {
    return m_checks_db.get_total_safe();
  }

  unsigned CrabLlvmPass::get_total_error_checks() const {
    return m_checks_db.get_total_error();
  }

  unsigned CrabLlvmPass::get_total_warning_checks() const {
    return m_checks_db.get_total_warning();
  }

  void CrabLlvmPass::print_checks(raw_ostream &o) const {
    unsigned safe = get_total_safe_checks();
    unsigned unsafe = get_total_error_checks();
    unsigned warning = get_total_warning_checks();
    std::vector<unsigned> cnts = { safe, unsafe, warning};
    unsigned MaxValLen = 0;
    for (auto c: cnts)
      MaxValLen = std::max(MaxValLen,
			   (unsigned)std::to_string(c).size());
    o << std::string((int) MaxValLen - std::to_string(safe).size(), ' ') 
      << safe << std::string(2, ' ') << "Number of total safe checks\n"
      << std::string((int) MaxValLen - std::to_string(unsafe).size(), ' ') 
      << unsafe << std::string(2, ' ') << "Number of total error checks\n"
      << std::string((int) MaxValLen - std::to_string(warning).size(), ' ') 
      << warning << std::string(2, ' ') << "Number of total warning checks\n";
  }

  char crab_llvm::CrabLlvmPass::ID = 0;
  
} // end namespace 

static RegisterPass<crab_llvm::CrabLlvmPass> 
X("crab-llvm", "Infer invariants using Crab", false, false);
  
   

<|MERGE_RESOLUTION|>--- conflicted
+++ resolved
@@ -800,14 +800,7 @@
       , { DIS_INTERVALS         , { bind_this(this, &IntraCrabLlvm_Impl::analyzeCfg<dis_interval_domain_t>), "disjunctive intervals" }}
       , { TERMS_INTERVALS       , { bind_this(this, &IntraCrabLlvm_Impl::analyzeCfg<term_int_domain_t>), "terms with intervals" }}
       , { WRAPPED_INTERVALS     , { bind_this(this, &IntraCrabLlvm_Impl::analyzeCfg<wrapped_interval_domain_t>), "wrapped intervals" }}
-<<<<<<< HEAD
-      , { ZONES_SPLIT_DBM       , { bind_this(this, &IntraCrabLlvm_Impl::analyzeCfg<split_dbm_domain_t>), "zones" }}
       , { OCT_SPLIT_DBM         , { bind_this(this, &IntraCrabLlvm_Impl::analyzeCfg<split_oct_domain_t>), "octagons in SNF" }}      
-      , { BOXES                 , { bind_this(this, &IntraCrabLlvm_Impl::analyzeCfg<boxes_domain_t>), "boxes" }}
-      , { OCT                   , { bind_this(this, &IntraCrabLlvm_Impl::analyzeCfg<oct_domain_t>), "octagons" }}
-      , { PK                    , { bind_this(this, &IntraCrabLlvm_Impl::analyzeCfg<pk_domain_t>), "polyhedra" }}
-=======
->>>>>>> a498807d
       , { TERMS_ZONES           , { bind_this(this, &IntraCrabLlvm_Impl::analyzeCfg<num_domain_t>), "terms with zones" }}
       , { TERMS_DIS_INTERVALS   , { bind_this(this, &IntraCrabLlvm_Impl::analyzeCfg<term_dis_int_domain_t>), "terms with disjunctive intervals" }}
       , { OCT                   , { bind_this(this, &IntraCrabLlvm_Impl::analyzeCfg<oct_domain_t>), "octagons" }}
