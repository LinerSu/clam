#include "llvm/Pass.h"
#include "llvm/IR/Module.h"
#include "llvm/IR/Function.h"
#include "llvm/IR/CFG.h"
#include "llvm/IR/InstVisitor.h"
#include "llvm/IR/IntrinsicInst.h"
#include "llvm/IR/InstIterator.h"
#include "llvm/IR/IRBuilder.h"
#include "llvm/IR/DataLayout.h"
#include "llvm/Transforms/Utils/UnifyFunctionExitNodes.h"
#include "llvm/Analysis/TargetLibraryInfo.h"
#include "llvm/Analysis/CFG.h"
#include "llvm/Analysis/CallGraph.h"
#include "llvm/ADT/DenseMap.h"
#include "llvm/Support/ErrorHandling.h"
#include "llvm/Support/CommandLine.h"
#include "llvm/Support/raw_ostream.h"
#include "llvm/Support/Debug.h"

#include "crab_llvm/config.h"
#include "crab_llvm/crab_domains.hh"
#include "crab_llvm/wrapper_domain.hh"
#include "crab_llvm/CrabLlvm.hh"
#include "crab_llvm/CfgBuilder.hh"
#include "crab_llvm/Support/NameValues.hh"
/** Wrappers for pointer analyses **/
#include "crab_llvm/DummyHeapAbstraction.hh"
#include "crab_llvm/LlvmDsaHeapAbstraction.hh"
#include "crab_llvm/SeaDsaHeapAbstraction.hh"
#ifdef HAVE_DSA
#include "dsa/Steensgaard.hh"
#endif
<<<<<<< HEAD
#include "sea_dsa/AllocWrapInfo.hh"
=======
>>>>>>> 0823cad1

#include "crab/common/debug.hpp"
#include "crab/common/stats.hpp"
#include "crab/analysis/fwd_analyzer.hpp"
#include "crab/analysis/bwd_analyzer.hpp"
#include "crab/analysis/inter_fwd_analyzer.hpp"
#include "crab/analysis/dataflow/liveness.hpp"
#include "crab/analysis/dataflow/assumptions.hpp"
#include "crab/checkers/assertion.hpp"
#include "crab/checkers/null.hpp"
#include "crab/checkers/checker.hpp"
#include "crab/cg/cg.hpp"
#include "crab/cg/cg_bgl.hpp"
#include "./crab/path_analyzer.hpp"

#include <boost/shared_ptr.hpp>
#include <boost/unordered_map.hpp>
#include <boost/unordered_set.hpp>
#include <boost/range/iterator_range.hpp>
#include <memory>
#include <functional>
#include <map>


using namespace llvm;
using namespace crab_llvm;
using namespace crab::cfg;

cl::opt<bool>
CrabPrintAns("crab-print-invariants", 
              cl::desc("Print Crab invariants"),
              cl::init(false));

cl::opt<bool>
CrabPrintSumm("crab-print-summaries", 
               cl::desc("Print Crab function summaries"),
               cl::init(false));

cl::opt<bool>
CrabPrintPreCond("crab-print-preconditions", 
               cl::desc("Print Crab necessary preconditions"),
               cl::init(false));

cl::opt<bool>
CrabStoreInvariants("crab-store-invariants", 
               cl::desc("Store invariants"),
               cl::init(true));

cl::opt<bool>
CrabStats("crab-stats", 
           cl::desc("Show Crab statistics and analysis results"),
           cl::init(false));

cl::opt<bool>
CrabBuildOnlyCFG("crab-only-cfg", 
           cl::desc("Build Crab CFG without running the analysis"),
           cl::init(false));

cl::opt<bool>
CrabPrintUnjustifiedAssumptions("crab-print-unjustified-assumptions", 
cl::desc("Print unjustified assumptions done by Crab (experimental: only integer overflow)"),
cl::init(false));

cl::opt<unsigned int>
CrabWideningDelay("crab-widening-delay", 
   cl::desc("Max number of fixpoint iterations until widening is applied"),
   cl::init(1));

cl::opt<unsigned int>
CrabNarrowingIters("crab-narrowing-iterations", 
                   cl::desc("Max number of narrowing iterations"),
                   cl::init(10));

cl::opt<unsigned int>
CrabWideningJumpSet("crab-widening-jump-set", 
                    cl::desc("Size of the jump set used for widening"),
                    cl::init(0));

cl::opt<CrabDomain>
CrabLlvmDomain("crab-dom",
      cl::desc("Crab numerical abstract domain used to infer invariants"),
      cl::values 
      (clEnumValN(INTERVALS, "int",
		   "Classical interval domain (default)"),
       clEnumValN(TERMS_INTERVALS, "term-int",
		   "Intervals with uninterpreted functions."),       
       clEnumValN(INTERVALS_CONGRUENCES, "ric",
		   "Reduced product of intervals with congruences"),
       clEnumValN(DIS_INTERVALS, "dis-int",
		   "Disjunctive intervals based on Clousot's DisInt domain"),
       clEnumValN(TERMS_DIS_INTERVALS, "term-dis-int",
		   "Disjunctive Intervals with uninterpreted functions."),
       clEnumValN(BOXES, "boxes",
		   "Disjunctive intervals based on ldds"),
       clEnumValN(ZONES_SPLIT_DBM, "zones",
		   "Zones domain with Sparse DBMs in Split Normal Form"),
       clEnumValN(OCT, "oct", "Octagons domain"),
       clEnumValN(PK, "pk", "Polyhedra domain"),
       clEnumValN(TERMS_ZONES, "rtz",
		   "Reduced product of term-dis-int and zones."),
<<<<<<< HEAD
       clEnumValN (WRAPPED_INTERVALS, "w-int",
		   "Wrapped interval domain")),
       cl::init (INTERVALS));
=======
       clEnumValN(WRAPPED_INTERVALS, "w-int", "Wrapped interval domain"),       
       clEnumValEnd),
       cl::init(INTERVALS));
>>>>>>> 0823cad1

cl::opt<bool>
CrabBackward("crab-backward", 
           cl::desc("Perform an iterative forward/backward analysis (very experimental)\n"
		     "(Only intra-procedural version implemented)"),
           cl::init(false));

// If domain is num
cl::opt<unsigned>
CrabRelationalThreshold("crab-relational-threshold", 
   cl::desc("Max number of live vars per block before switching "
	    "to a non-relational domain"),
   cl::init(10000),
   cl::Hidden);

cl::opt<bool>
CrabLive("crab-live", 
	 cl::desc("Run Crab with live ranges. "
		  "It can lose precision if relational domains"),
	 cl::init(false));

cl::opt<bool>
CrabInter("crab-inter",
           cl::desc("Crab Inter-procedural analysis"), 
           cl::init(false));

// It does not make much sense to have non-relational domains here.
cl::opt<CrabDomain>
CrabSummDomain("crab-inter-sum-dom",
    cl::desc("Crab relational domain to generate function summaries"),
    cl::values 
    (clEnumValN(ZONES_SPLIT_DBM, "zones",
		 "Zones domain with sparse DBMs in Split Normal Form"),
<<<<<<< HEAD
     clEnumValN (OCT, "oct", "Octagons domain"),
     clEnumValN (TERMS_ZONES, "rtz",
		 "Reduced product of term-dis-int and zones.")),
    cl::init (ZONES_SPLIT_DBM));
=======
     clEnumValN(OCT, "oct", "Octagons domain"),
     clEnumValN(TERMS_ZONES, "rtz",
		 "Reduced product of term-dis-int and zones."),
     clEnumValEnd),
    cl::init(ZONES_SPLIT_DBM));
>>>>>>> 0823cad1

cl::opt<enum tracked_precision>
CrabTrackLev("crab-track",
   cl::desc("Track abstraction level of the Crab Cfg"),
   cl::values
<<<<<<< HEAD
    (clEnumValN (NUM, "num", "Integer and Boolean registers only"),
     clEnumValN (PTR, "ptr", "num + pointer offsets"),
     clEnumValN (ARR, "arr", "ptr + memory contents via array abstraction")),
   cl::init (tracked_precision::NUM));
=======
    (clEnumValN(NUM, "num", "Integer and Boolean registers only"),
     clEnumValN(PTR, "ptr", "num + pointer offsets"),
     clEnumValN(ARR, "arr", "ptr + memory contents via array abstraction"),
     clEnumValEnd),
   cl::init(tracked_precision::NUM));
>>>>>>> 0823cad1

cl::opt<enum heap_analysis_t>
CrabHeapAnalysis("crab-heap-analysis",
   cl::desc("Heap analysis used for memory disambiguation"),
   cl::values
    (clEnumValN(LLVM_DSA  , "llvm-dsa"  , "context-insensitive llvm dsa"),
     clEnumValN(CI_SEA_DSA, "ci-sea-dsa", "context-insensitive sea dsa"),
     clEnumValN(CS_SEA_DSA, "cs-sea-dsa", "context-sensitive sea dsa")),
   cl::init(heap_analysis_t::LLVM_DSA));

// Specific llvm-dsa/sea-dsa options
cl::opt<bool>
CrabDsaDisambiguateUnknown("crab-dsa-disambiguate-unknown",
    cl::desc("Disambiguate unknown pointers (unsound)"), 
    cl::init(false),
    cl::Hidden);

cl::opt<bool>
CrabDsaDisambiguatePtrCast("crab-dsa-disambiguate-ptr-cast",
    cl::desc("Disambiguate pointers that have been casted from/to integers (unsound)"), 
    cl::init(false),
    cl::Hidden);

cl::opt<bool>
CrabDsaDisambiguateExternal("crab-dsa-disambiguate-external",
    cl::desc("Disambiguate pointers that have been passed to external functions (unsound)"), 
    cl::init(false),
    cl::Hidden);

// Prove assertions
cl::opt<assert_check_kind_t>
CrabCheck("crab-check", 
	   cl::desc("Check user assertions"),
	   cl::values(
<<<<<<< HEAD
	       clEnumValN (NOCHECKS  , "none"  , "None"),
	       clEnumValN (ASSERTION , "assert", "User assertions"),
	       clEnumValN (NULLITY   , "null"  , "Null dereference (unused/untested)")),
	   cl::init (assert_check_kind_t::NOCHECKS));
=======
	       clEnumValN(NOCHECKS  , "none"  , "None"),
	       clEnumValN(ASSERTION , "assert", "User assertions"),
	       clEnumValN(NULLITY   , "null"  , "Null dereference (unused/untested)"),
	       clEnumValEnd),
	   cl::init(assert_check_kind_t::NOCHECKS));
>>>>>>> 0823cad1

cl::opt<unsigned int>
CrabCheckVerbose("crab-check-verbose", 
                 cl::desc("Print verbose information about checks"),
                 cl::init(0));

// Important to crab-llvm clients (e.g., SeaHorn):
// Shadow variables are variables that cannot be mapped back to a
// const Value*. These are created for instance for memory heaps.
cl::opt<bool>
CrabKeepShadows("crab-keep-shadows",
    cl::desc("Preserve shadow variables in invariants, summaries, and preconditions"), 
    cl::init(false),
    cl::Hidden);

// In C++11 we need to pass to std::bind "this" (if class member
// functions are called) as well as all placeholders for each
// argument. This is wrapper to avoid that and improve readability.
template <class C, typename Ret, typename ... Ts>
static std::function<Ret(Ts...)> bind_this(C* c, Ret (C::*m)(Ts...)) {
  return [=](Ts&&... args) { return (c->*m)(std::forward<decltype(args)>(args)...); };
}

namespace crab_llvm {

  static crab::crab_os& get_crab_os(bool show_time = true) {
    crab::crab_os* result = &crab::outs();
    if (show_time) {
      time_t now = time(0);
      struct tm tstruct;
      char buf[80];
      tstruct = *localtime(&now);
      strftime(buf, sizeof(buf), "[%Y-%m-%d.%X] ", &tstruct);
      *result << buf;
    }
    return *result;
  }
  
  using namespace crab::analyzer;
  using namespace crab::checker;
  using namespace crab::cg;

  /** Begin typedefs **/
  typedef crab::analyzer::liveness<cfg_ref_t> liveness_t;
  typedef crab::cg::call_graph<cfg_ref_t> call_graph_t; 
  typedef crab::cg::call_graph_ref<call_graph_t> call_graph_ref_t;
  typedef boost::unordered_map<cfg_ref_t, const liveness_t*> liveness_map_t;
  typedef DenseMap<const BasicBlock*, lin_cst_sys_t> assumption_map_t;
  typedef typename IntraCrabLlvm::wrapper_dom_ptr wrapper_dom_ptr;    
  typedef typename IntraCrabLlvm::checks_db_t checks_db_t;
  typedef typename IntraCrabLlvm::invariant_map_t invariant_map_t;
  typedef typename IntraCrabLlvm::heap_abs_ptr heap_abs_ptr;
  /** End typedefs **/
  
  /** Begin global counters **/
  static unsigned num_invars; // some measure for the size of invariants
  static unsigned num_nontrivial_blocks;
  /** End global counters **/
  
  static bool isRelationalDomain(CrabDomain dom) {
    return (dom == ZONES_SPLIT_DBM || dom == OCT ||
	    dom == PK || dom == TERMS_ZONES);
  }

  static bool isTrackable(const Function &fun) {
    return !fun.isDeclaration () && !fun.empty () && !fun.isVarArg ();
  }

  /** convenient wrapper for the invariance analysis datastructures **/
  struct InvarianceAnalysisResults {
    // invariants that hold at the entry of a block
    invariant_map_t &premap;
    // invariants that hold at the exit of a block
    invariant_map_t &postmap;
    // database with all the checks
    checks_db_t &checksdb;

    InvarianceAnalysisResults(invariant_map_t &pre, invariant_map_t &post,
			      checks_db_t &db)
      : premap(pre), postmap(post), checksdb(db) {}
  };

  /** return invariant for block in table but filtering out shadow_varnames **/
  static wrapper_dom_ptr lookup(const invariant_map_t &table,
				const llvm::BasicBlock &block,
				const std::vector<varname_t> &shadow_varnames) {
    auto it = table.find (&block);
    if (it == table.end()) {
      return nullptr;
    }
    
    if (shadow_varnames.empty()) {
      return it->second;
    } else {
      std::vector<var_t> shadow_vars;
      shadow_vars.reserve(shadow_varnames.size());
      for(unsigned i=0; i<shadow_vars.size(); ++i) {
	// we need to create a typed variable
	shadow_vars.push_back(var_t(shadow_varnames[i], crab::UNK_TYPE, 0));
      }
      auto invs = it->second->clone();
      invs->forget(shadow_vars); 
      return invs;
    }
  }   

  /** update table with pre or post invariants **/
  static bool update(invariant_map_t &table, 
		     const llvm::BasicBlock &block, wrapper_dom_ptr absval) {
    bool already = false;
    auto it = table.find(&block);
    if (it == table.end()) {
      table.insert(std::make_pair(&block, absval));
    } else {
      it->second = absval;
      already = true;
    }
    return already;
  }
      
  /** Pretty-printer utilities **/
  namespace pretty_printer_impl {

    /** Generic class for a block annotation **/
    class block_annotation {
    public:
      typedef typename cfg_ref_t::statement_t statement_t;
      
      block_annotation() {}
      virtual ~block_annotation() {}

      virtual std::string name() const = 0;
      virtual void print_begin(basic_block_label_t bbl, crab::crab_os &o) const {}
      virtual void print_end(basic_block_label_t bbl, crab::crab_os &o) const {}
      virtual void print_begin(const statement_t &s, crab::crab_os &o) const {}
      virtual void print_end(const statement_t &s, crab::crab_os &o) const {}
			      
    };

    /** Annotation for invariants **/
    class invariant_annotation: public block_annotation {
    private:
      const invariant_map_t &m_premap;
      const invariant_map_t &m_postmap;
      std::vector<varname_t> m_shadow_vars;
      
    public:
      invariant_annotation (const llvm_variable_factory &vfac,
			    const invariant_map_t &premap,
			    const invariant_map_t &postmap,
			    const bool keep_shadows)
	: block_annotation(), m_premap(premap), m_postmap(postmap) {
	if (keep_shadows) {
	  m_shadow_vars.reserve(std::distance(vfac.get_shadow_vars().begin(),
					      vfac.get_shadow_vars().end()));
	  m_shadow_vars.insert(m_shadow_vars.begin(),
			       vfac.get_shadow_vars().begin(),
			       vfac.get_shadow_vars().end());
	}
      }
      
      std::string name() const { return "INVARIANTS";}
      
      void print_begin(basic_block_label_t bbl, crab::crab_os &o) const {
	if (const llvm::BasicBlock *bb = bbl.get_basic_block()) {
	  wrapper_dom_ptr pre = lookup(m_premap, *bb, m_shadow_vars);
	  o << "  " << name() << ": ";
	  if (pre){
	    o << pre << "\n";
	  } else {
	    o << "null\n";
	  }
	}
      }
      
      void print_end(basic_block_label_t bbl, crab::crab_os &o) const {
	if (const llvm::BasicBlock *bb = bbl.get_basic_block()) {
	  wrapper_dom_ptr post = lookup(m_postmap, *bb, m_shadow_vars);
	  o << "  " << name() << ": ";
	  if (post) {
	    o << post << "\n";
	  } else {
	    o << "null\n";
	  }
	}
      }
    };

    /** Annotation for neccesary_preconditions **/
    template<typename Analyzer>
    class nec_precondition_annotation: public block_annotation {
    private:
      Analyzer &m_analyzer;
      
    public:
      nec_precondition_annotation (Analyzer &analyzer)
	: block_annotation(), m_analyzer(analyzer) {}
      
      std::string name() const { return "NECESSARY PRECONDITIONS";}
      
      void print_begin(basic_block_label_t bbl, crab::crab_os &o) const {
	auto pre = m_analyzer.get_preconditions(bbl);
	o << "  " << name() << ": " << pre << "\n";	
      }
    };

    /** Annotation for unjustified assumptions done by the analysis **/
    class unjust_assumption_annotation: public block_annotation {
    private:
      typedef typename assumption_analysis<cfg_ref_t>::assumption_ptr assumption_ptr;
      
    public:
      typedef assumption_analysis<cfg_ref_t> unjust_assumption_analysis_t;
      
    private:
      typedef typename cfg_ref_t::statement_t statement_t;
      
      cfg_ref_t m_cfg;
      unjust_assumption_analysis_t *m_analyzer;
      
    public:
      unjust_assumption_annotation (cfg_ref_t cfg, unjust_assumption_analysis_t *analyzer)
	: block_annotation(), m_cfg(cfg), m_analyzer(analyzer) { }
      
      std::string name() const { return "UNJUSTIFIED ASSUMPTIONS";}
      
      void print_begin(const statement_t &s, crab::crab_os &o) const {
	std::vector<assumption_ptr> assumes;
	if (s.is_assert()) {
	  typedef typename cfg_ref_t::basic_block_t::assert_t assert_t;
	  m_analyzer->get_assumptions(static_cast<const assert_t *>(&s), assumes);
	  if (!assumes.empty()) {
	    o << "  /** assert verified as ";
	    for (std::vector<assumption_ptr>::iterator it = assumes.begin(),
		   et = assumes.end(); it!=et;) {
	      o << (*it)->get_id_str();
	      ++it;
	      if (it != et)
		o << ",";
	      else
		o << ";";
	    }
	    o << "**/\n";
	  }
	} else {
	  m_analyzer->get_originated_assumptions(&s, assumes);
	  for (auto assume_ptr: assumes) {
	    o << "  /** "; assume_ptr->write(o); o << "**/\n";
	  }
	}
      }
      
    };
    
    /** Print a block together with its annotations **/
    class print_block {
      cfg_ref_t m_cfg;
      crab::crab_os &m_o;
      const std::vector<std::unique_ptr<block_annotation>> &m_annotations;

    public:
      
      print_block (cfg_ref_t cfg, crab::crab_os &o,
		   const std::vector<std::unique_ptr<block_annotation>> &annotations)
	: m_cfg(cfg), m_o(o), m_annotations(annotations) {} 

      void operator()(basic_block_label_t bbl) const {
	// do not print block if no annotations
	if (m_annotations.empty()) return;
	
	m_o << bbl.get_name() << ":\n";

	crab::crab_string_os o;
	for (auto& p: m_annotations) {
	  p->print_begin(bbl,o);
	}
	if (o.str() != "") {
	  m_o << "/**\n" << o.str() << "**/\n";
	}
	
	const basic_block_t &bb = m_cfg.get_node(bbl);
	bool empty_block = (std::distance(bb.begin(), bb.end()) == 0);
	for (auto const &s: bb) {
	  for (auto& p: m_annotations) {
	    p->print_begin(s, m_o);
	  }	  
	  m_o << "  " << s << ";\n";
	  for (auto& p: m_annotations) {
	    p->print_end(s, m_o);
	  }	  
	}
	if (!empty_block) {
	  crab::crab_string_os o;
	  for (auto& p: m_annotations) {
	    p->print_end(bbl, o);
	  }
	  if (o.str() != "") {
	    m_o << "/**\n" << o.str() << "**/\n";
	  }
	}

	std::pair<cfg_ref_t::const_succ_iterator, 
		  cfg_ref_t::const_succ_iterator> p = bb.next_blocks();
	cfg_ref_t::const_succ_iterator it = p.first;
	cfg_ref_t::const_succ_iterator et = p.second;
	if (it != et) {
	  m_o << "  " << "goto ";
	  for (; it != et; ) {
	    m_o << crab::cfg_impl::get_label_str (*it);
	    ++it;
	    if (it == et) {
	      m_o << ";";
	    } else {
	      m_o << ",";
	    }
	  }
	}
	m_o << "\n";
      }
    };

    typedef boost::unordered_set<basic_block_label_t> visited_t;
    template<typename T>
    void dfs_rec (cfg_ref_t cfg, basic_block_label_t curId, visited_t &visited, T f) {
      if (visited.find (curId) != visited.end ()) return;
      visited.insert (curId);
      const basic_block_t &cur = cfg.get_node(curId);
      f (curId);
      for (auto const n : boost::make_iterator_range (cur.next_blocks ())) {
    	dfs_rec (cfg, n, visited, f);
      }
    }
    
    template<typename T>
    void dfs (cfg_ref_t cfg, T f) {
      visited_t visited;
      dfs_rec (cfg, cfg.entry(), visited, f);
    }

    void print_annotations(cfg_ref_t cfg, const std::vector<std::unique_ptr<block_annotation>> &annotations) {
      print_block f(cfg, crab::outs(), annotations);
      dfs(cfg, f);
    }
  } //end namespace

  static std::string dom_to_str(CrabDomain dom) {
    switch (dom) {
    case INTERVALS:             return interval_domain_t::getDomainName();
    case INTERVALS_CONGRUENCES: return ric_domain_t::getDomainName();
    case BOXES:                 return boxes_domain_t::getDomainName();
    case DIS_INTERVALS:         return dis_interval_domain_t::getDomainName();
    case ZONES_SPLIT_DBM:       return split_dbm_domain_t::getDomainName();
    case TERMS_DIS_INTERVALS:   return term_dis_int_domain_t::getDomainName();
    case TERMS_ZONES:           return num_domain_t::getDomainName();
    case OCT:                   return oct_domain_t::getDomainName();
    case PK:                    return pk_domain_t::getDomainName();
    case WRAPPED_INTERVALS:     return wrapped_interval_domain_t::getDomainName();
    default:                    return "none";
    }
  }
  
  std::string AnalysisParams::abs_dom_to_str() const {
    return dom_to_str(dom);
  }

  std::string AnalysisParams::sum_abs_dom_to_str() const {
    return dom_to_str(sum_dom);
  }
  
  /* CFG Manager class */
  CfgManager::CfgManager(){}
  CfgManager::~CfgManager(){
    for (auto &kv: m_cfg_map) {
      delete kv.second;
    }
  }
  
  bool CfgManager::has_cfg(const Function &f) const {
    return m_cfg_map.find(&f) != m_cfg_map.end();
  }
  
  cfg_ref_t CfgManager::operator[](const Function &f) const {
    assert(has_cfg(f));
    
    auto it = m_cfg_map.find(&f);
    cfg_t *cfg = it->second;
    return cfg_ref_t(*cfg);
  }
  
  void CfgManager::add(const Function &f, cfg_t *cfg) {
    if (!has_cfg(f)) {
      m_cfg_map.insert(std::make_pair(&f, cfg));
    }
  }
  
  /**
   * Internal implementation of the intra-procedural analysis
   **/
  class IntraCrabLlvm_Impl {
    
    cfg_t *m_cfg;
    Function &m_fun;
    llvm_variable_factory &m_vfac;
    typename CfgBuilder::edge_to_bb_map_t m_edge_bb_map;
    
    template<typename Dom>
    void analyzeCfg(const AnalysisParams &params,
		    const BasicBlock *entry,
		    const assumption_map_t &assumptions, liveness_t *live,
		    InvarianceAnalysisResults &results) {
      
      // -- we use the combined forward/backward analyzer
      typedef intra_forward_backward_analyzer<cfg_ref_t,Dom> intra_analyzer_t;
      // -- checkers for assertions and nullity
      typedef intra_checker<intra_analyzer_t> intra_checker_t;
      typedef assert_property_checker<intra_analyzer_t> assert_prop_t;
      typedef null_property_checker<intra_analyzer_t> null_prop_t;
      
      CRAB_VERBOSE_IF(1,
		      auto fdecl = m_cfg->get_func_decl ();            
		      assert (fdecl);
		      get_crab_os() << "Running intra-procedural analysis with " 
		                    << "\"" << Dom::getDomainName ()  << "\""
		                    << " for "  << (*fdecl).get_func_name ()
		                    << "  ... \n";);
      
      // -- run intra-procedural analysis
      intra_analyzer_t analyzer (*m_cfg);
      typename intra_analyzer_t::assumption_map_t crab_assumptions;
      typedef typename intra_analyzer_t::assumption_map_t::value_type binding_t;
      // reconstruct a crab assumption map from our assumption DenseMap
      for (auto &kv: assumptions) {
	Dom absval = Dom::top();
	absval += kv.second;
	crab_assumptions.insert(binding_t(kv.first, absval));
      }
      
      Dom post_cond = Dom::top();
      if (params.check && params.run_backward) {
	// XXX: we compute preconditions that might lead some program
	// execution to an error state. If those preconditions are
	// false then we can conclude the program is safe.
	post_cond = Dom::bottom();
      }

      // We use as initial state an assumption if exists
      Dom entry_dom = Dom::top();
      auto it = crab_assumptions.find(entry);
      if (it != crab_assumptions.end()) {
	entry_dom = it->second;
      }
      
      analyzer.run(basic_block_label_t(entry), entry_dom, post_cond,
		   !params.run_backward, crab_assumptions, live,
		   params.widening_delay, params.narrowing_iters, params.widening_jumpset);
      CRAB_VERBOSE_IF(1, get_crab_os() << "Finished intra-procedural analysis.\n"); 

      // -- store invariants
      if (params.store_invariants || params.print_invars) {
	CRAB_VERBOSE_IF(1, get_crab_os() << "Storing invariants.\n");       
	for (basic_block_label_t bl: boost::make_iterator_range(m_cfg->label_begin(),
								m_cfg->label_end())) {
	  const BasicBlock *B = bl.get_basic_block();
	  if (!B) continue; // we only store those which correspond to llvm basic blocks
	  
	  // --- invariants that hold at the entry of the blocks
	  auto pre = analyzer.get_pre (bl);
	  update(results.premap, *B,  mkGenericAbsDomWrapper(pre));
	  // --- invariants that hold at the exit of the blocks
	  auto post = analyzer.get_post (bl);
	  update(results.postmap, *B,  mkGenericAbsDomWrapper(post));	
	  if (params.stats) {
	    unsigned num_block_invars = 0;
	    // XXX: for boxes it would be more useful to get a measure
	    // from to_disjunctive_linear_constraint_system() but it
	    // can be really slow. 
	    num_block_invars += pre.to_linear_constraint_system().size();
	    num_invars += num_block_invars;
	    if (num_block_invars > 0) num_nontrivial_blocks++;
	  }
	}
	CRAB_VERBOSE_IF(1, get_crab_os() << "All invariants stored.\n");
      }
      
      // -- print all cfg annotations (if any)
      if (params.print_invars ||
	  (params.print_preconds && params.run_backward) ||
	  params.print_unjustified_assumptions) {

	typedef pretty_printer_impl::block_annotation block_annotation_t;
	typedef pretty_printer_impl::invariant_annotation inv_annotation_t;
	typedef pretty_printer_impl::nec_precondition_annotation<intra_analyzer_t> pre_annotation_t;
	typedef pretty_printer_impl::unjust_assumption_annotation unjust_assume_annotation_t;
	std::vector<std::unique_ptr<block_annotation_t>> pool_annotations;

	if (auto f_decl = m_cfg->get_func_decl()) {
	  crab::outs() << "\n" << *f_decl << "\n";
	} else {
	  llvm::outs() << "\n" << "function " << m_fun.getName() << "\n";
	}
	if (params.print_invars) {
	  pool_annotations.emplace_back(
	       make_unique<inv_annotation_t>(m_vfac, results.premap, results.postmap, 
					     params.keep_shadow_vars));
	}

	if (params.print_preconds && params.run_backward) {
	  pool_annotations.emplace_back(make_unique<pre_annotation_t>(analyzer));
	}

	// XXX: it must be alive when print_annotations is called.
	#if 0
	assumption_naive_analysis<cfg_ref_t> unjust_assumption_analyzer(*m_cfg);
	#else
	assumption_dataflow_analysis<cfg_ref_t> unjust_assumption_analyzer(*m_cfg);
	#endif 
	
	if (params.print_unjustified_assumptions) {
	  // -- run first the analysis
	  unjust_assumption_analyzer.exec();
	  pool_annotations.emplace_back(
	       make_unique<unjust_assume_annotation_t>(*m_cfg, &unjust_assumption_analyzer));
	}

	pretty_printer_impl::print_annotations(*m_cfg, pool_annotations);
      }
          
      if (params.check) {
	// --- checking assertions and collecting data
	CRAB_VERBOSE_IF(1, get_crab_os() << "Checking assertions ... \n"); 
	typename intra_checker_t::prop_checker_ptr
	  prop (new assert_prop_t (params.check_verbose));
	if (params.check == NULLITY)
	  prop.reset (new null_prop_t(params.check_verbose));
	intra_checker_t checker (analyzer, {prop});
	checker.run ();
	CRAB_VERBOSE_IF(1,
			llvm::outs() << "Function " << m_fun.getName() << "\n";
			checker.show (crab::outs()));
	results.checksdb += checker.get_all_checks();
	CRAB_VERBOSE_IF(1, get_crab_os() << "Finished assert checking.\n");      
      }

      
      return;
    }

    template<typename AbsDom>
    void wrapperPathAnalyze(const std::vector<llvm_basic_block_wrapper>& path,
			    std::vector<crab::cfg::statement_wrapper>& core,
			    bool layered_solving, bool populate_maps,
			    invariant_map_t& post, invariant_map_t& pre, bool &res) {
      
      typedef path_analyzer<cfg_ref_t, AbsDom> path_analyzer_t;
      AbsDom init;
      path_analyzer_t path_analyzer(*m_cfg, init);
      bool compute_preconditions = populate_maps;
      res = path_analyzer.solve(path, layered_solving, compute_preconditions);
      if (populate_maps) {
	for(auto n: path) {
	  if (const llvm::BasicBlock* bb = n.get_basic_block()) {
	    AbsDom abs_val = path_analyzer.get_fwd_constraints(n);
	    post.insert(std::make_pair(bb, mkGenericAbsDomWrapper(abs_val)));
	    if (abs_val.is_bottom()) {
	      // the rest of blocks must be also bottom so we don't
	      // bother storing them.
	      break;
	    }
	  }
	}
      }

      if (!res) {
	path_analyzer.get_unsat_core(core);

	if (populate_maps) {
	  for(auto n: path) {
	    if (const llvm::BasicBlock* bb = n.get_basic_block()) {
	      AbsDom abs_val = path_analyzer.get_bwd_constraints(n);
	      pre.insert(std::make_pair(bb, mkGenericAbsDomWrapper(abs_val)));
	      if (abs_val.is_bottom()) {
		// the rest of blocks must be also bottom so we don't
		// bother storing them.
		break;
	      }
	    }
	  }
	}
      }
    }
        
    
    struct intra_analysis {
      std::function<void(const AnalysisParams&,
			 const BasicBlock*,
			 const assumption_map_t&,
			 liveness_t*,
			 InvarianceAnalysisResults&)> analyze;
      std::string name;
    };

    struct path_analysis {
      std::function<void(const std::vector<llvm_basic_block_wrapper>&,
			 std::vector<crab::cfg::statement_wrapper>&,
			 bool, bool, invariant_map_t&, invariant_map_t&,bool&)> analyze;
      std::string name;
    };
    
    // Domains used for intra-procedural analysis
    const std::map<CrabDomain, intra_analysis> intra_analyses {
      { INTERVALS               , { bind_this(this, &IntraCrabLlvm_Impl::analyzeCfg<interval_domain_t>), "classical intervals" } } 
      #ifdef HAVE_ALL_DOMAINS	
      , { INTERVALS_CONGRUENCES , { bind_this(this, &IntraCrabLlvm_Impl::analyzeCfg<ric_domain_t>), "reduced product of intervals and congruences" }}
      , { DIS_INTERVALS         , { bind_this(this, &IntraCrabLlvm_Impl::analyzeCfg<dis_interval_domain_t>), "disjunctive intervals" }}
      , { TERMS_INTERVALS       , { bind_this(this, &IntraCrabLlvm_Impl::analyzeCfg<term_int_domain_t>), "terms with intervals" }}
      #endif 	
      , { WRAPPED_INTERVALS     , { bind_this(this, &IntraCrabLlvm_Impl::analyzeCfg<wrapped_interval_domain_t>), "wrapped intervals" }}
      , { ZONES_SPLIT_DBM       , { bind_this(this, &IntraCrabLlvm_Impl::analyzeCfg<split_dbm_domain_t>), "zones" }}
      , { BOXES                 , { bind_this(this, &IntraCrabLlvm_Impl::analyzeCfg<boxes_domain_t>), "boxes" }}
      , { OCT                   , { bind_this(this, &IntraCrabLlvm_Impl::analyzeCfg<oct_domain_t>), "octagons" }}
      , { PK                    , { bind_this(this, &IntraCrabLlvm_Impl::analyzeCfg<pk_domain_t>), "polyhedra" }}
      , { TERMS_ZONES           , { bind_this(this, &IntraCrabLlvm_Impl::analyzeCfg<num_domain_t>), "terms with zones" }}
      , { TERMS_DIS_INTERVALS   , { bind_this(this, &IntraCrabLlvm_Impl::analyzeCfg<term_dis_int_domain_t>), "terms with disjunctive intervals" }}
    };


    // Domains used for path-based analysis
    const std::map<CrabDomain, path_analysis> path_analyses {
      { INTERVALS               , { bind_this(this, &IntraCrabLlvm_Impl::wrapperPathAnalyze<interval_domain_t>), "classical intervals" } } 
      #ifdef HAVE_ALL_DOMAINS	
      , { TERMS_INTERVALS       , { bind_this(this, &IntraCrabLlvm_Impl::wrapperPathAnalyze<term_int_domain_t>), "terms with intervals" }}
      #endif 	
      , { WRAPPED_INTERVALS     , { bind_this(this, &IntraCrabLlvm_Impl::wrapperPathAnalyze<wrapped_interval_domain_t>), "wrapped intervals" }}
      , { ZONES_SPLIT_DBM       , { bind_this(this, &IntraCrabLlvm_Impl::wrapperPathAnalyze<split_dbm_domain_t>), "zones" }}
      , { BOXES                  , { bind_this(this, &IntraCrabLlvm_Impl::wrapperPathAnalyze<boxes_domain_t>), "boxes" }}      
      , { TERMS_ZONES           , { bind_this(this, &IntraCrabLlvm_Impl::wrapperPathAnalyze<num_domain_t>), "terms with zones" }}
      /* 
	 To add new domains here make sure you add an explicit
	 instantiation in crab/path_analyzer.cc 
      */
      //, { TERMS_DIS_INTERVALS , { bind_this(this, &IntraCrabLlvm_Impl::wrapperPathAnalyze<term_dis_int_domain_t>), "terms with disjunctive intervals" }}
    };

  public:
    
    IntraCrabLlvm_Impl(Function &fun,
		       crab::cfg::tracked_precision cfg_precision,
		       heap_abs_ptr mem, llvm_variable_factory &vfac,
		       CfgManager &cfg_man, const TargetLibraryInfo &tli)
		       
      : m_cfg(nullptr), m_fun(fun), m_vfac(vfac) {
      CRAB_VERBOSE_IF(1, get_crab_os() << "Started Crab CFG construction for "
		                       << fun.getName() << "\n");
      if (isTrackable(m_fun)) {
	// -- build a crab cfg for func
	CfgBuilder builder(m_fun, m_vfac, *mem, cfg_precision, true, &tli);
	m_cfg = builder.get_cfg();
	m_edge_bb_map = builder.getEdgeToBBMap();
	cfg_man.add(fun, m_cfg);
	CRAB_VERBOSE_IF(1, get_crab_os() << "Finished Crab CFG construction for "
			                 << fun.getName() << "\n");	
	  
      } else {
	CRAB_VERBOSE_IF(1, llvm::outs() << "Cannot build CFG for "
			                << fun.getName() << "\n");
      }
    }

    void Analyze(AnalysisParams &params,
		 const llvm::BasicBlock *entry,
		 const assumption_map_t &assumptions,
		 InvarianceAnalysisResults &results) {

      if (!m_cfg) {
	CRAB_VERBOSE_IF(1, llvm::outs() << "Skipped analysis for "
			                << m_fun.getName() << "\n");
	return;
      }
      
      // -- run liveness
      liveness_t live(*m_cfg);
      if (params.run_liveness || isRelationalDomain(params.dom)) {
	CRAB_VERBOSE_IF(1,
			auto fdecl = m_cfg->get_func_decl ();            
			assert (fdecl);
			get_crab_os() << "Running liveness analysis for " 
			              << (*fdecl).get_func_name ()
		                      << "  ...\n";);
	live.exec ();
	CRAB_VERBOSE_IF(1, get_crab_os() << "Finished liveness analysis.\n");
	// some stats
	unsigned total_live, avg_live_per_blk, max_live_per_blk;
	live.get_stats (total_live, max_live_per_blk, avg_live_per_blk);
	CRAB_VERBOSE_IF(1, 
		  crab::outs() << "-- Max number of out live vars per block=" 
                               << max_live_per_blk << "\n"
                               << "-- Avg number of out live vars per block=" 
                               << avg_live_per_blk << "\n";);
	crab::CrabStats::count_max ("Liveness.count.maxOutVars",
				    max_live_per_blk);

	if (isRelationalDomain(params.dom)) {
	  CRAB_VERBOSE_IF(1, 
		    crab::outs() << "Max live per block: "
		                 << max_live_per_blk << "\n"
		                 << "Threshold: "
		                 << params.relational_threshold << "\n");
	  if (max_live_per_blk > params.relational_threshold) {
	    // default domain
	    params.dom = INTERVALS;
	  }
	}
      }

      if (CrabBuildOnlyCFG) {
	return;
      }
      
      if (intra_analyses.count(params.dom)) {
      	intra_analyses.at(params.dom).analyze(params, entry, assumptions,
					     (params.run_liveness)? &live : nullptr,
					     results);
      } else {
      	crab::outs() << "Warning: abstract domain not found or enabled.\n"
      		     << "Running " << intra_analyses.at(INTERVALS).name << " ...\n"; 
      	intra_analyses.at(INTERVALS).analyze(params, entry, assumptions,
					    (params.run_liveness)? &live : nullptr,
					    results);
      }
    }
    
    bool pathAnalyze(const AnalysisParams& params,
		     const std::vector<const llvm::BasicBlock*>& blocks,
		     bool layered_solving, 
		     std::vector<crab::cfg::statement_wrapper>& core,
		     bool populate_maps, 
		     invariant_map_t& post, invariant_map_t& pre) const {
      assert(m_cfg);

      // build the full path (included internal basic blocks added
      // during the translation to Crab)
      std::vector<llvm_basic_block_wrapper> path;
      path.reserve(blocks.size());
      for(unsigned i=0; i < blocks.size(); ++i) {
	path.push_back(blocks[i]);
	if (i < blocks.size() - 1) {
	  auto it = m_edge_bb_map.find(std::make_pair(blocks[i], blocks[i+1]));
	  if (it != m_edge_bb_map.end()) {
	    path.push_back(it->second);
	  }
	}
      }

      bool res;
      if (path_analyses.count(params.dom)) {
      	path_analyses.at(params.dom).analyze(path, core, layered_solving , populate_maps,
					     post, pre, res);
      } else {
      	crab::outs() << "Warning: abstract domain not found or enabled.\n"
      		     << "Running " << path_analyses.at(INTERVALS).name << " ...\n";
      	path_analyses.at(INTERVALS).analyze(path, core, layered_solving, populate_maps,
					    post, pre, res);
	
      }
      return res;
    }
    
  }; // end class

  /**
   *   Begin IntraCrabLlvm methods
   **/
  IntraCrabLlvm::IntraCrabLlvm(Function &fun, const TargetLibraryInfo &tli,
			       CfgManager &cfg_man,
			       crab::cfg::tracked_precision cfg_precision,
			       heap_abs_ptr heap_abs)
    : m_impl(nullptr), m_fun(&fun) {
    if (!heap_abs)
      heap_abs = boost::make_shared<DummyHeapAbstraction>();
    
    m_impl = make_unique<IntraCrabLlvm_Impl>(fun, cfg_precision,
					     heap_abs, m_vfac, cfg_man, tli);
  }

  IntraCrabLlvm::~IntraCrabLlvm() {}

  void IntraCrabLlvm::clear() {
    m_pre_map.clear();
    m_post_map.clear();
    m_checks_db.clear();
  }
  
  void IntraCrabLlvm::analyze(AnalysisParams &params,
			      const assumption_map_t &assumptions) {    
    InvarianceAnalysisResults results = { m_pre_map, m_post_map, m_checks_db};
    
    m_impl->Analyze(params, &(m_fun->getEntryBlock()), assumptions, results);
  }

  void IntraCrabLlvm::analyze(AnalysisParams &params,
			      const llvm::BasicBlock *entry,
			      const assumption_map_t &assumptions) {
    InvarianceAnalysisResults results = { m_pre_map, m_post_map, m_checks_db};
    m_impl->Analyze(params, entry, assumptions, results);
  }
  
  template<>
  bool IntraCrabLlvm::path_analyze(const AnalysisParams& params,
				   const std::vector<const llvm::BasicBlock*>& path,
				   bool layered_solving, 
				   std::vector<crab::cfg::statement_wrapper>& core) const {
    invariant_map_t pre_conditions, post_conditions;
    return m_impl->pathAnalyze(params, path, layered_solving, core, false,
			       post_conditions, pre_conditions);
  }

  template<>
  bool IntraCrabLlvm::path_analyze(const AnalysisParams& params,
				   const std::vector<const llvm::BasicBlock*>& path,
				   bool layered_solving, 
				   std::vector<crab::cfg::statement_wrapper>& core,
				   invariant_map_t& post_conditions,
				   invariant_map_t& pre_conditions) const {
    return m_impl->pathAnalyze(params, path, layered_solving, core, true,
			       post_conditions, pre_conditions);
  }

  wrapper_dom_ptr IntraCrabLlvm::get_pre(const llvm::BasicBlock *block,
					 bool keep_shadows) const {
    std::vector<varname_t> shadows;
    if (!keep_shadows)
      shadows = std::vector<varname_t>(m_vfac.get_shadow_vars().begin(),
				       m_vfac.get_shadow_vars().end());    
    return lookup(m_pre_map, *block, shadows);
  }   

  wrapper_dom_ptr IntraCrabLlvm::get_post(const llvm::BasicBlock *block,
					  bool keep_shadows) const {
    std::vector<varname_t> shadows;
    if (!keep_shadows)
      shadows = std::vector<varname_t>(m_vfac.get_shadow_vars().begin(),
				       m_vfac.get_shadow_vars().end());    
    return lookup(m_post_map, *block, shadows);
  }

  const checks_db_t& IntraCrabLlvm::get_checks_db() const { return m_checks_db;}
  
  /**
   *   End IntraCrabLlvm methods
   **/

  /**
   *   Internal implementation of the inter-procedural analysis
   **/
  class InterCrabLlvm_Impl {
    std::unique_ptr<call_graph_t> m_cg;
    Module& m_M;
    llvm_variable_factory &m_vfac;
    liveness_map_t m_live_map;
      
    /** Run inter-procedural analysis on the whole call graph **/
    template<typename BUDom, typename TDDom>
    void analyzeCg(const AnalysisParams &params,
		   InvarianceAnalysisResults &results) {
      
      typedef inter_fwd_analyzer<call_graph_ref_t, BUDom, TDDom> inter_analyzer_t;
      typedef inter_checker<inter_analyzer_t> inter_checker_t;
      typedef assert_property_checker<inter_analyzer_t> assert_prop_t;
      typedef null_property_checker<inter_analyzer_t> null_prop_t;
      
      CRAB_VERBOSE_IF(1, 
 		      get_crab_os() << "Running inter-procedural analysis with " 
		                    << "forward domain:" 
		                    << "\"" << TDDom::getDomainName () << "\""
		                    << " and bottom-up domain:" 
		                    << "\"" << BUDom::getDomainName () << "\"" 
		                    << "  ...\n";);
      
      inter_analyzer_t analyzer(*m_cg, (params.run_liveness ? &m_live_map : nullptr),
				params.widening_delay, 
				params.narrowing_iters, 
				params.widening_jumpset);
      analyzer.Run (TDDom::top ());
    
      CRAB_VERBOSE_IF(1, get_crab_os() << "Finished inter-procedural analysis.\n");
      
      // -- store invariants
      if (params.store_invariants || params.print_invars) {
	CRAB_VERBOSE_IF(1, get_crab_os() << "Storing invariants.\n");
      }
      
      for (auto &n: boost::make_iterator_range(vertices(*m_cg))) {
	cfg_ref_t cfg = n.get_cfg ();
	if (const Function *F = m_M.getFunction(n.name())) {
	  

	  if (params.store_invariants || params.print_invars) {
	    for (auto &B : *F) {
	      // --- invariants that hold at the entry of the blocks
	      auto pre = analyzer.get_pre (cfg, &B);
	      update(results.premap, B, mkGenericAbsDomWrapper(pre));
	      // --- invariants that hold at the exit of the blocks
	      auto post = analyzer.get_post (cfg, &B);
	      update(results.postmap, B, mkGenericAbsDomWrapper(post));
	      
	      if (params.stats) {
		unsigned num_block_invars = 0;
		// TODO CRAB: for boxes we would like to use
		// to_disjunctive_linear_constraint_system() but it needs to
		// be exposed to all domains
		num_block_invars += pre.to_linear_constraint_system().size();
		num_invars += num_block_invars;
	      if (num_block_invars > 0) num_nontrivial_blocks++;
	      }
	    }
	    
	    // --- print invariants and summaries
	    if (params.print_invars && isTrackable(*F)) {
	      if (auto f_decl = cfg.get_func_decl()) {
		crab::outs() << "\n" << *f_decl << "\n";
	      } else {
		llvm::outs() << "\n" << "function " << F->getName () << "\n";
	      }
	      std::vector<std::unique_ptr<pretty_printer_impl::block_annotation>> annotations;
	      annotations.emplace_back(make_unique<pretty_printer_impl::invariant_annotation>
				       (m_vfac, results.premap, results.postmap,
					params.keep_shadow_vars));
	      pretty_printer_impl::print_annotations(cfg, annotations);	    
	    }
	  }
	  
	  // Summaries are not currently stored but it would be easy to do so.	    
	  if (params.print_summaries && analyzer.has_summary (cfg)) {
	    auto summ = analyzer.get_summary (cfg);
	    crab::outs() << "SUMMARY " << *summ << "\n";
	  }
	}
      }
      
      if (params.store_invariants || params.print_invars) {	
	CRAB_VERBOSE_IF(1, get_crab_os() << "All invariants stored.\n");
      }
      
      // --- checking assertions and collecting data
      if (params.check) {
	CRAB_VERBOSE_IF(1, get_crab_os() << "Checking assertions ... \n"); 
	typename inter_checker_t::prop_checker_ptr
	  prop(new assert_prop_t(params.check_verbose));
	if (params.check == NULLITY)
	  prop.reset (new null_prop_t(params.check_verbose));      
	inter_checker_t checker (analyzer, {prop});
	checker.run ();
	//CRAB_VERBOSE_IF(1, checker.show (crab::outs()));
	results.checksdb += checker.get_all_checks();
	CRAB_VERBOSE_IF(1, get_crab_os() << "Finished assert checking.\n"); 
      }
      return;
    }
    // Domains used for inter-procedural analysis
    struct inter_analysis {
      std::function<void(const AnalysisParams&, InvarianceAnalysisResults&)> analyze;
      std::string name;
    };

    // Domains used for intra-procedural analysis
    const std::map<std::pair<CrabDomain,CrabDomain>, inter_analysis> inter_analyses {
        {{ZONES_SPLIT_DBM, INTERVALS},
	 { bind_this(this, &InterCrabLlvm_Impl::analyzeCg<split_dbm_domain_t, interval_domain_t>), "bottom-up:zones, top-down:intervals" }}
      , {{ZONES_SPLIT_DBM, WRAPPED_INTERVALS},
	  { bind_this(this, &InterCrabLlvm_Impl::analyzeCg<split_dbm_domain_t, wrapped_interval_domain_t>), "bottom-up:zones, top-down:wrapped intervals" }}
      , {{ZONES_SPLIT_DBM, ZONES_SPLIT_DBM},
	  { bind_this(this, &InterCrabLlvm_Impl::analyzeCg<split_dbm_domain_t, split_dbm_domain_t>), "bottom-up:zones, top-down:zones" }}
      , {{ZONES_SPLIT_DBM, BOXES},
	  { bind_this(this, &InterCrabLlvm_Impl::analyzeCg<split_dbm_domain_t, boxes_domain_t>), "bottom-up:zones, top-down:boxes" }}
      , {{ZONES_SPLIT_DBM, OCT},
	  { bind_this(this, &InterCrabLlvm_Impl::analyzeCg<split_dbm_domain_t, oct_domain_t>), "bottom-up:zones, top-down:oct" }}
      , {{ZONES_SPLIT_DBM, PK},
	  { bind_this(this, &InterCrabLlvm_Impl::analyzeCg<split_dbm_domain_t, pk_domain_t>), "bottom-up:zones, top-down:pk" }}
      , {{ZONES_SPLIT_DBM, TERMS_ZONES},
	  { bind_this(this, &InterCrabLlvm_Impl::analyzeCg<split_dbm_domain_t, num_domain_t>), "bottom-up:zones, top-down:terms+zones" }}
      , {{ZONES_SPLIT_DBM, TERMS_DIS_INTERVALS},
	  { bind_this(this, &InterCrabLlvm_Impl::analyzeCg<split_dbm_domain_t, term_dis_int_domain_t>), "bottom-up:zones, top-down:terms+dis_intervals" }}
      //////////////////////////////////////////////////////
      , {{OCT, INTERVALS},
	 { bind_this(this, &InterCrabLlvm_Impl::analyzeCg<oct_domain_t, interval_domain_t>), "bottom-up:oct, top-down:intervals" }}
      , {{OCT, WRAPPED_INTERVALS},
	  { bind_this(this, &InterCrabLlvm_Impl::analyzeCg<oct_domain_t, wrapped_interval_domain_t>), "bottom-up:oct, top-down:wrapped intervals" }}
      , {{OCT, ZONES_SPLIT_DBM},
	  { bind_this(this, &InterCrabLlvm_Impl::analyzeCg<oct_domain_t, split_dbm_domain_t>), "bottom-up:oct, top-down:zones" }}
      , {{OCT, BOXES},
	  { bind_this(this, &InterCrabLlvm_Impl::analyzeCg<oct_domain_t, boxes_domain_t>), "bottom-up:oct, top-down:boxes" }}
      , {{OCT, OCT},
	  { bind_this(this, &InterCrabLlvm_Impl::analyzeCg<oct_domain_t, oct_domain_t>), "bottom-up:oct, top-down:oct" }}
      , {{OCT, PK},
	  { bind_this(this, &InterCrabLlvm_Impl::analyzeCg<oct_domain_t, pk_domain_t>), "bottom-up:oct, top-down:pk" }}
      , {{OCT, TERMS_ZONES},
	  { bind_this(this, &InterCrabLlvm_Impl::analyzeCg<oct_domain_t, num_domain_t>), "bottom-up:oct, top-down:terms+zones" }}
      , {{OCT, TERMS_DIS_INTERVALS},
	  { bind_this(this, &InterCrabLlvm_Impl::analyzeCg<oct_domain_t, term_dis_int_domain_t>), "bottom-up:oct, top-down:terms+dis_intervals" }}
    };
    
  public:
    
    InterCrabLlvm_Impl(Module& M,
		       crab::cfg::tracked_precision cfg_precision,
		       heap_abs_ptr mem, llvm_variable_factory &vfac,
		       CfgManager &cfg_man, const TargetLibraryInfo &tli)
      : m_cg(nullptr), m_M(M), m_vfac(vfac) {

      std::vector<cfg_ref_t> cfg_ref_vector;
      for (auto &F : m_M) {
        if (isTrackable(F)) {
	  // -- build cfg's 
	  CfgBuilder B(F, m_vfac, *mem, cfg_precision,
		       /*include function decls and callsites*/
		       true,  &tli);
	  cfg_t *cfg = B.get_cfg();
	  cfg_man.add(F, cfg);
	  cfg_ref_vector.push_back (*cfg);
	  CRAB_VERBOSE_IF(1, llvm::outs() << "Built Crab CFG for "
			  << F.getName() << "\n");
	} else {
	  CRAB_VERBOSE_IF(1, llvm::outs() << "Cannot build CFG for "
			                  << F.getName() << "\n");
	}
      }
      // build call graph
      m_cg = make_unique<call_graph_t>(cfg_ref_vector.begin(), cfg_ref_vector.end());
    }
    
    void Analyze(AnalysisParams &params,
		 const assumption_map_t &/*assumptions*/ /*unused*/,
		 InvarianceAnalysisResults &results) {

      // If the number of live variables per block is too high we
      // switch to a cheap domain regardless what the user wants.
      CrabDomain absdom =  params.dom;
      
      /* Compute liveness information and choose statically the
	 abstract domain */
      if (params.run_liveness || isRelationalDomain(absdom)) {
	unsigned max_live_per_blk = 0;
	for (auto cg_node: boost::make_iterator_range(vertices(*m_cg))) {
	  auto cfg_ref = cg_node.get_cfg();
          CRAB_VERBOSE_IF(1,
			  auto fdecl = cfg_ref.get_func_decl ();            
			  assert (fdecl);
			  get_crab_os() << "Running liveness analysis for " 
			                << (*fdecl).get_func_name () << "  ...\n";);
	  liveness_t* live = new liveness_t (cfg_ref);
          live->exec ();
          CRAB_VERBOSE_IF(1, get_crab_os() << "Finished liveness analysis.\n";);
          // some stats
          unsigned total_live, max_live_per_blk_, avg_live_per_blk;
          live->get_stats (total_live, max_live_per_blk_, avg_live_per_blk);
          max_live_per_blk = std::max (max_live_per_blk, max_live_per_blk_);
          CRAB_VERBOSE_IF(1,
		    crab::outs() << "-- Max number of out live vars per block=" 
                                 << max_live_per_blk_ << "\n";
		    crab::outs() << "-- Avg number of out live vars per block=" 
                                 << avg_live_per_blk << "\n";);
          crab::CrabStats::count_max ("Liveness.count.maxOutVars",
				      max_live_per_blk);

	  if (isRelationalDomain(absdom)) {
	    // FIXME: the selection of the final domain is fixed for the
	    //        whole program. That is, if there is one function that
	    //        exceeds the threshold then the cheaper domain will be
	    //        used for all functions. We should be able to change
	    //        from one function to another.
	    CRAB_VERBOSE_IF(1,
		      crab::outs() << "Max live per block: "
		                   << max_live_per_blk << "\n"
		                   << "Threshold: "
		                   << params.relational_threshold << "\n");
	    if (max_live_per_blk > params.relational_threshold) {
	      // default domain
	      absdom = INTERVALS;
	    }
	  }
	  
	  if (params.run_liveness) {
	    m_live_map.insert(std::make_pair(cfg_ref, live));	    
	  } else {
	    delete live;
	  }
	} // end for
      }
      
      // -- run the interprocedural analysis
      if (!CrabBuildOnlyCFG) {
	if (inter_analyses.count({params.sum_dom, params.dom})) {
	  inter_analyses.at({params.sum_dom, params.dom}).analyze(params, results);
	} else {
	  crab::outs() << "Warning: abstract domains not found or enabled.\n"
		       << "Running " << inter_analyses.at({ZONES_SPLIT_DBM, INTERVALS}).name
		       << "\n";
	  inter_analyses.at({ZONES_SPLIT_DBM, INTERVALS}).analyze(params, results);	
	}
      }
      
      // free liveness map
      if (params.run_liveness) {
        for (auto &p : m_live_map) {
          delete p.second;
	}
      }
    }
  };


  /**
   *   Begin InterCrabLlvm methods
   **/
  InterCrabLlvm::InterCrabLlvm(Module &module, const TargetLibraryInfo &tli,
			       CfgManager &cfg_man,
			       crab::cfg::tracked_precision cfg_precision,
			       heap_abs_ptr heap_abs)
    : m_impl(nullptr) {
    if (!heap_abs)
      heap_abs = boost::make_shared<DummyHeapAbstraction>();

    m_impl = make_unique<InterCrabLlvm_Impl>(module, cfg_precision,
					     heap_abs, m_vfac, cfg_man, tli);
  }

  InterCrabLlvm::~InterCrabLlvm() {}

  void InterCrabLlvm::clear() {
    m_pre_map.clear();
    m_post_map.clear();
    m_checks_db.clear();
  }
  
  void InterCrabLlvm::analyze(AnalysisParams &params,
			      const assumption_map_t &assumptions) {
    InvarianceAnalysisResults results = { m_pre_map, m_post_map, m_checks_db};
    m_impl->Analyze(params, assumptions, results);
  }

  wrapper_dom_ptr InterCrabLlvm::get_pre(const llvm::BasicBlock *block,
					 bool keep_shadows) const {
    std::vector<varname_t> shadows;
    if (!keep_shadows)
      shadows = std::vector<varname_t>(m_vfac.get_shadow_vars().begin(),
				       m_vfac.get_shadow_vars().end());    
    return lookup(m_pre_map, *block, shadows);
  }   

  wrapper_dom_ptr InterCrabLlvm::get_post(const llvm::BasicBlock *block,
					  bool keep_shadows) const {
    std::vector<varname_t> shadows;
    if (!keep_shadows)
      shadows = std::vector<varname_t>(m_vfac.get_shadow_vars().begin(),
				       m_vfac.get_shadow_vars().end());    
    return lookup(m_post_map, *block, shadows);
  }

  const checks_db_t& InterCrabLlvm::get_checks_db() const { return m_checks_db;}
  
  /**
   * End InterCrabLlvm methods
   **/
  
  /**
   * Begin CrabLlvmPass methods
   **/
  CrabLlvmPass::CrabLlvmPass ()
    : llvm::ModulePass (ID), 
      m_mem(boost::make_shared<DummyHeapAbstraction>()),
      m_tli(nullptr) { }

  void CrabLlvmPass::releaseMemory () {
    m_pre_map.clear(); 
    m_post_map.clear();
    m_checks_db.clear();
  }

  bool CrabLlvmPass::runOnFunction (Function &F) {
    if (!CrabInter && isTrackable(F)) {
      IntraCrabLlvm_Impl crab(F, CrabTrackLev, m_mem, m_vfac, m_cfg_man, *m_tli);
      InvarianceAnalysisResults results = { m_pre_map, m_post_map, m_checks_db};
      crab.Analyze(m_params, &F.getEntryBlock(), assumption_map_t(), results);
    }
    return false;
  }
  
  bool CrabLlvmPass::runOnModule (Module &M) {

    CRAB_VERBOSE_IF(1,
	     get_crab_os() << "Started crab-llvm\n"; 
             unsigned num_analyzed_funcs = 0;
             for (auto &F : M) {
	       if (!isTrackable(F)) continue;
               num_analyzed_funcs++;
             }
             get_crab_os() << "Total number of analyzed functions:" 
                           << num_analyzed_funcs << "\n";);

    m_tli = &getAnalysis<TargetLibraryInfoWrapperPass>().getTLI();
    switch (CrabHeapAnalysis) {
    case LLVM_DSA:
      #ifdef HAVE_DSA
      CRAB_VERBOSE_IF(1, get_crab_os() << "Started llvm-dsa analysis\n";);                  
      m_mem.reset
	(new LlvmDsaHeapAbstraction(M,&getAnalysis<SteensgaardDataStructures>(),
				    CrabDsaDisambiguateUnknown,
				    CrabDsaDisambiguatePtrCast,
				    CrabDsaDisambiguateExternal));
      CRAB_VERBOSE_IF(1, get_crab_os() << "Finished llvm-dsa analysis\n";);      
      break;
      #else
      // execute CI_SEA_DSA
      #endif      
    case CI_SEA_DSA:
    case CS_SEA_DSA: {
      CRAB_VERBOSE_IF(1, get_crab_os() << "Started sea-dsa analysis\n";);
      CallGraph& cg = getAnalysis<CallGraphWrapperPass>().getCallGraph();      
      const DataLayout& dl = M.getDataLayout();
<<<<<<< HEAD
      sea_dsa::AllocWrapInfo* allocWrapInfo = &getAnalysis<sea_dsa::AllocWrapInfo>();      
      m_mem.reset
	(new SeaDsaHeapAbstraction(M, cg, dl, *m_tli, *allocWrapInfo,
=======
      m_mem.reset
	(new SeaDsaHeapAbstraction(M, cg, dl, *m_tli,
>>>>>>> 0823cad1
				   (CrabHeapAnalysis == CS_SEA_DSA),
				   CrabDsaDisambiguateUnknown,
				   CrabDsaDisambiguatePtrCast,
				   CrabDsaDisambiguateExternal));
      CRAB_VERBOSE_IF(1, get_crab_os() << "Finished sea-dsa analysis\n";);      
      break;
    }
    default:
      errs() << "Warning: running crab-llvm without memory analysis\n";
    }

    m_params.dom = CrabLlvmDomain;
    m_params.sum_dom = CrabSummDomain;
    m_params.run_backward = CrabBackward;
    m_params.run_liveness = CrabLive;
    m_params.relational_threshold = CrabRelationalThreshold;
    m_params.widening_delay = CrabWideningDelay;
    m_params.narrowing_iters = CrabNarrowingIters;
    m_params.widening_jumpset = CrabWideningJumpSet;
    m_params.stats = CrabStats;
    m_params.print_invars = CrabPrintAns;
    m_params.print_preconds = CrabPrintPreCond;
    m_params.print_unjustified_assumptions = CrabPrintUnjustifiedAssumptions;
    m_params.print_summaries = CrabPrintSumm;
    m_params.store_invariants = CrabStoreInvariants;
    m_params.keep_shadow_vars = CrabKeepShadows;
    m_params.check = CrabCheck;
    m_params.check_verbose = CrabCheckVerbose;
        
    if (CrabInter){
      InterCrabLlvm_Impl inter_crab(M, CrabTrackLev, m_mem, m_vfac, m_cfg_man, *m_tli);
      InvarianceAnalysisResults results = { m_pre_map, m_post_map, m_checks_db};
      inter_crab.Analyze(m_params, assumption_map_t(), results);
    } else {
      for (auto &f : M) {
        runOnFunction (f); 
      }
    }

    if (CrabStats) {
      crab::CrabStats::PrintBrunch (crab::outs());
    }
    
    if (CrabCheck) {
      llvm::outs() << "\n************** ANALYSIS RESULTS ****************\n";
      print_checks(llvm::outs());
      llvm::outs() << "************** ANALYSIS RESULTS END*************\n";
		      
      if (CrabStats) {		     
        llvm::outs() << "\n************** BRUNCH STATS ********************\n";
        if (get_total_checks() == 0) {
	  llvm::outs() << "BRUNCH_STAT Result NOCHECKS\n";
        } else if (get_total_error_checks() > 0) {
 	  llvm::outs() << "BRUNCH_STAT Result FALSE\n";
        } else if (get_total_warning_checks() == 0) {
	  llvm::outs() << "BRUNCH_STAT Result TRUE\n";
        } else {
  	  llvm::outs() << "BRUNCH_STAT Result INCONCLUSIVE\n";
        }
        llvm::outs() << "BRUNCH_STAT NumOfBlocksWithInvariants "
 	 	     << num_nontrivial_blocks << "\n";
        llvm::outs() << "BRUNCH_STAT SizeOfInvariants "       
		     << num_invars << "\n";
        llvm::outs() << "************** BRUNCH STATS END *****************\n\n";
      }
    }
    
   return false;
  }

  void CrabLlvmPass::getAnalysisUsage (AnalysisUsage &AU) const {
    AU.setPreservesAll ();
    #ifdef HAVE_DSA
    AU.addRequiredTransitive<SteensgaardDataStructures> ();
    #endif 
    AU.addRequired<TargetLibraryInfoWrapperPass>();
    AU.addRequired<sea_dsa::AllocWrapInfo>();
    AU.addRequired<UnifyFunctionExitNodes>();
    AU.addRequired<crab_llvm::NameValues>();
    AU.addRequired<CallGraphWrapperPass>();
    AU.addPreserved<CallGraphWrapperPass>();
  } 
  
  /**
   * For crab-llvm clients
   **/

  bool CrabLlvmPass::has_cfg(llvm::Function &F) {
    return m_cfg_man.has_cfg(F);
  }
  
  cfg_ref_t CrabLlvmPass::get_cfg(llvm::Function &F) {
    assert(m_cfg_man.has_cfg(F));
    return m_cfg_man[F];
  }
  
  // return invariants that hold at the entry of block
  wrapper_dom_ptr
  CrabLlvmPass::get_pre(const llvm::BasicBlock *block, bool keep_shadows) const {
    std::vector<varname_t> shadows;
    if (!keep_shadows)
      shadows = std::vector<varname_t>(m_vfac.get_shadow_vars().begin(),
				       m_vfac.get_shadow_vars().end());    
    return lookup(m_pre_map, *block, shadows);
  }   

  // return invariants that hold at the exit of block
  wrapper_dom_ptr
  CrabLlvmPass::get_post(const llvm::BasicBlock *block, bool keep_shadows) const {
    std::vector<varname_t> shadows;
    if (!keep_shadows)
      shadows = std::vector<varname_t>(m_vfac.get_shadow_vars().begin(),
				       m_vfac.get_shadow_vars().end());    
    return lookup(m_post_map, *block, shadows);
  }

  /**
   * For assertion checking
   **/
  
  unsigned CrabLlvmPass::get_total_checks() const {
    return get_total_safe_checks() +  
           get_total_error_checks() + 
           get_total_warning_checks();
  }

  unsigned CrabLlvmPass::get_total_safe_checks () const {
    return m_checks_db.get_total_safe();
  }

  unsigned CrabLlvmPass::get_total_error_checks () const {
    return m_checks_db.get_total_error();
  }

  unsigned CrabLlvmPass::get_total_warning_checks () const {
    return m_checks_db.get_total_warning();
  }

  void CrabLlvmPass::print_checks (raw_ostream &o) const {
    unsigned safe = get_total_safe_checks();
    unsigned unsafe = get_total_error_checks ();
    unsigned warning = get_total_warning_checks ();
    std::vector<unsigned> cnts = { safe, unsafe, warning};
    unsigned MaxValLen = 0;
    for (auto c: cnts)
      MaxValLen = std::max(MaxValLen,
			   (unsigned)std::to_string(c).size());
    o << std::string((int) MaxValLen - std::to_string(safe).size(), ' ') 
      << safe << std::string (2, ' ') << "Number of total safe checks\n"
      << std::string((int) MaxValLen - std::to_string(unsafe).size(), ' ') 
      << unsafe << std::string (2, ' ') << "Number of total error checks\n"
      << std::string((int) MaxValLen - std::to_string(warning).size(), ' ') 
      << warning << std::string(2, ' ') << "Number of total warning checks\n";
  }

  char crab_llvm::CrabLlvmPass::ID = 0;
  
} // end namespace 

static RegisterPass<crab_llvm::CrabLlvmPass> 
X ("crab-llvm", "Infer invariants using Crab", false, false);
  
   

<|MERGE_RESOLUTION|>--- conflicted
+++ resolved
@@ -30,10 +30,7 @@
 #ifdef HAVE_DSA
 #include "dsa/Steensgaard.hh"
 #endif
-<<<<<<< HEAD
 #include "sea_dsa/AllocWrapInfo.hh"
-=======
->>>>>>> 0823cad1
 
 #include "crab/common/debug.hpp"
 #include "crab/common/stats.hpp"
@@ -134,15 +131,9 @@
        clEnumValN(PK, "pk", "Polyhedra domain"),
        clEnumValN(TERMS_ZONES, "rtz",
 		   "Reduced product of term-dis-int and zones."),
-<<<<<<< HEAD
-       clEnumValN (WRAPPED_INTERVALS, "w-int",
-		   "Wrapped interval domain")),
-       cl::init (INTERVALS));
-=======
-       clEnumValN(WRAPPED_INTERVALS, "w-int", "Wrapped interval domain"),       
-       clEnumValEnd),
+       clEnumValN(WRAPPED_INTERVALS, "w-int",
+		  "Wrapped interval domain")),
        cl::init(INTERVALS));
->>>>>>> 0823cad1
 
 cl::opt<bool>
 CrabBackward("crab-backward", 
@@ -176,35 +167,19 @@
     cl::values 
     (clEnumValN(ZONES_SPLIT_DBM, "zones",
 		 "Zones domain with sparse DBMs in Split Normal Form"),
-<<<<<<< HEAD
      clEnumValN (OCT, "oct", "Octagons domain"),
      clEnumValN (TERMS_ZONES, "rtz",
 		 "Reduced product of term-dis-int and zones.")),
     cl::init (ZONES_SPLIT_DBM));
-=======
-     clEnumValN(OCT, "oct", "Octagons domain"),
-     clEnumValN(TERMS_ZONES, "rtz",
-		 "Reduced product of term-dis-int and zones."),
-     clEnumValEnd),
-    cl::init(ZONES_SPLIT_DBM));
->>>>>>> 0823cad1
 
 cl::opt<enum tracked_precision>
 CrabTrackLev("crab-track",
    cl::desc("Track abstraction level of the Crab Cfg"),
    cl::values
-<<<<<<< HEAD
     (clEnumValN (NUM, "num", "Integer and Boolean registers only"),
      clEnumValN (PTR, "ptr", "num + pointer offsets"),
      clEnumValN (ARR, "arr", "ptr + memory contents via array abstraction")),
    cl::init (tracked_precision::NUM));
-=======
-    (clEnumValN(NUM, "num", "Integer and Boolean registers only"),
-     clEnumValN(PTR, "ptr", "num + pointer offsets"),
-     clEnumValN(ARR, "arr", "ptr + memory contents via array abstraction"),
-     clEnumValEnd),
-   cl::init(tracked_precision::NUM));
->>>>>>> 0823cad1
 
 cl::opt<enum heap_analysis_t>
 CrabHeapAnalysis("crab-heap-analysis",
@@ -239,18 +214,10 @@
 CrabCheck("crab-check", 
 	   cl::desc("Check user assertions"),
 	   cl::values(
-<<<<<<< HEAD
 	       clEnumValN (NOCHECKS  , "none"  , "None"),
 	       clEnumValN (ASSERTION , "assert", "User assertions"),
 	       clEnumValN (NULLITY   , "null"  , "Null dereference (unused/untested)")),
 	   cl::init (assert_check_kind_t::NOCHECKS));
-=======
-	       clEnumValN(NOCHECKS  , "none"  , "None"),
-	       clEnumValN(ASSERTION , "assert", "User assertions"),
-	       clEnumValN(NULLITY   , "null"  , "Null dereference (unused/untested)"),
-	       clEnumValEnd),
-	   cl::init(assert_check_kind_t::NOCHECKS));
->>>>>>> 0823cad1
 
 cl::opt<unsigned int>
 CrabCheckVerbose("crab-check-verbose", 
@@ -1470,14 +1437,9 @@
       CRAB_VERBOSE_IF(1, get_crab_os() << "Started sea-dsa analysis\n";);
       CallGraph& cg = getAnalysis<CallGraphWrapperPass>().getCallGraph();      
       const DataLayout& dl = M.getDataLayout();
-<<<<<<< HEAD
       sea_dsa::AllocWrapInfo* allocWrapInfo = &getAnalysis<sea_dsa::AllocWrapInfo>();      
       m_mem.reset
 	(new SeaDsaHeapAbstraction(M, cg, dl, *m_tli, *allocWrapInfo,
-=======
-      m_mem.reset
-	(new SeaDsaHeapAbstraction(M, cg, dl, *m_tli,
->>>>>>> 0823cad1
 				   (CrabHeapAnalysis == CS_SEA_DSA),
 				   CrabDsaDisambiguateUnknown,
 				   CrabDsaDisambiguatePtrCast,
