--- conflicted
+++ resolved
@@ -290,17 +290,9 @@
           CI = &I;
         }
         if (CI) {
-<<<<<<< HEAD
 	  CallBase &CB = *dyn_cast<CallBase>(CI);	  
           if (isIndirectCall(CB)) {
-            num_indirect_calls++;
             if (m_allow_incomplete || m_dsa.isComplete(CB)) {
-              num_complete_calls++;
-=======
-          CallSite CS(CI);
-          if (isIndirectCall(CS)) {
-            if (m_allow_incomplete || m_dsa.isComplete(CS)) {
->>>>>>> 1d152a77
               AliasSet dsa_targets;
               dsa_targets.append(m_dsa.begin(CB), m_dsa.end(CB));
               if (dsa_targets.empty()) {
@@ -308,11 +300,7 @@
                 DEVIRT_WARNING(
                     errs()
                         << "WARNING Devirt (dsa): does not have any target for "
-<<<<<<< HEAD
                         << *CI << "\n";);
-=======
-		    << *(CS.getInstruction()) << " in " << F.getName() << "\n";);
->>>>>>> 1d152a77
                 continue;
               }
 	      
@@ -322,14 +310,8 @@
               std::sort(dsa_targets.begin(), dsa_targets.end());
 
 	      if (dsa_targets.size() <= m_max_num_targets) {
-<<<<<<< HEAD
-		num_resolved_calls++;
 		m_targets_map.insert({CI, dsa_targets});
 		DEVIRT_LOG(errs() << "Devirt (dsa): resolved the " << *CI
-=======
-		m_targets_map.insert({CS.getInstruction(), dsa_targets});
-		DEVIRT_LOG(errs() << "Devirt (dsa): resolved the " << *(CS.getInstruction())
->>>>>>> 1d152a77
 			         << " with targets: ";
 			   for (auto F : dsa_targets) {
 			     errs() << "\t" << F->getName()
@@ -658,6 +640,7 @@
 void DevirtualizeFunctions::visitCallInst(CallInst &CI) {
   // we cannot take the address of an inline asm
   if (CI.isInlineAsm()){
+    m_stats.m_num_asm_calls++;
     return;
   }
   visitCallBase(CI);
