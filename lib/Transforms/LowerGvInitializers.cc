/** 
 * Lower some global variable initializers into explicit
 * initialization code added in the entry block of main.
 *  
 * Given a global variable with initializer like @g:
 * 
 *   %struct.gstate = type { i32, i32, [10 x i32] }
 *   @g = internal global %struct.gstate zeroinitializer, align 4
 * 
 * This pass inserts in the entry block of main :
 * 
 * define i32 @main() {
 *   %_1 = getelementptr %struct.gstate* @g, i32 0, i32 0
 *   call void @verifier.zero_initializer.1(i32* %_1)
 *   %_2 = getelementptr %struct.gstate* @g, i32 0, i32 1
 *   call void @verifier.zero_initializer.1(i32* %_2)
 *   %_3 = getelementptr %struct.gstate* @g, i32 0, i32 2
 *   call void @verifier.zero_initializer.2([10 x i32]* _3)
 *   ...
 * }
 * 
 * Note: initializers can be partially lowered if they get too complex
 * for analysis.
 * 
 */

#include "llvm/Pass.h"
#include "llvm/IR/Module.h"
#include "llvm/IR/Function.h"
#include "llvm/IR/IRBuilder.h"
#include "llvm/Analysis/CallGraph.h"
#include "llvm/Support/raw_ostream.h"

#include "llvm/ADT/SmallVector.h"
#include "llvm/ADT/SmallSet.h"
#include "llvm/ADT/DenseMap.h"

#include "boost/range.hpp"
#include "boost/format.hpp"

using namespace llvm;

//#define DEBUG_LOWER_GV

namespace crab_llvm {
  
  class LowerGvInitializers : public ModulePass {
    
    static char ID;

    template<typename S> 
    SmallVector<Value*, 8> CreateGEPIndices(const S &stack){
      // The first GEP index must be of pointer type.
      // Struct fields can only be indexed by i32 integer constants.
      // Array, pointers, and vectors can by indexed by any integer constant.
      SmallVector<Value*, 8> indices;
      for(unsigned i=0; i< stack.size(); i++){
	if (i == 0)
	  indices.push_back(ConstantInt::get(m_intptrty, stack[i]));
	else
	  indices.push_back(ConstantInt::get(m_intty, stack[i]));	  
      }
      return indices;
    }
    
    Constant* getInitFn(Type *type, Module &m) {
      Constant* res = m_initfn[type];
      if (res == NULL) {
	res = m.getOrInsertFunction 
	  (boost::str 
	   (boost::format ("verifier.zero_initializer.%d") % m_initfn.size ()), 
	   m_voidty, type, NULL);
	m_initfn[type] = res;
      }
      return res;
    }
    
    Function* CreateZeroInitializerFunction(Value * V, Module &M) {
      AttrBuilder AB;
      AttributeSet AS = AttributeSet::get(M.getContext(), AttributeSet::FunctionIndex, AB);
      Function* fun = dyn_cast<Function>(getInitFn(V->getType(), M));
      if (m_cg) m_cg->getOrInsertFunction(fun);
      return fun;
    }

    template<typename S>
    void CreateZeroInitializerCallSite(Value &base, const S &stack,  
				       IRBuilder<> &Builder, Module &M) {
      Value *ptr = Builder.CreateInBoundsGEP(&base, CreateGEPIndices(stack));
      Function *f = CreateZeroInitializerFunction(ptr, M);
      Builder.CreateCall(f, ptr);
    }
    

    template<typename S>
    bool LowerZeroInitializer(Type* T, Value &base,
			      IRBuilder<> &Builder, Module &M,
			      S &stack) {
      
      bool change = false;
      if (IntegerType * IntTy = dyn_cast<IntegerType> (T)) {
	#ifdef DEBUG_LOWER_GV
	llvm::errs () << "GEP " << base.getName() << " ";
	for (unsigned j=0; j<stack.size();j++)
	  llvm::errs () << stack[j] << " ";
	llvm::errs () << "\n";
	llvm::errs () << "TYPE=" << *IntTy << "\n";	  	
	#endif

	CreateZeroInitializerCallSite(base, stack, Builder, M);
	change = true;
      } else if (StructType *STy = dyn_cast<StructType> (T)) {
	for (unsigned i=0; i < STy->getNumElements(); i++) {
	  Type* ETy = STy->getElementType(i);
	  stack.push_back(i);
	  change |= LowerZeroInitializer(ETy, base, Builder, M, stack);
	}
      } else if (ArrayType *ATy = dyn_cast<ArrayType> (T)) {
	if (ATy->getElementType()->isIntegerTy()) {
          #ifdef DEBUG_LOWER_GV
	  llvm::errs () << "GEP " << base.getName() << " ";
	  for (unsigned j=0; j<stack.size();j++)
	    llvm::errs () << stack[j] << " ";
	  llvm::errs () << "\n";
	  llvm::errs () << "TYPE=" << *ATy << "\n";	  
	  #endif

	  CreateZeroInitializerCallSite(base, stack, Builder, M);	  
	  change = true;
	} else {
	  llvm::errs () << "CRABLLVM WARNING: skipped initialization of " << *ATy << "\n";
	}
      } else if (PointerType *PTy = dyn_cast<PointerType> (T)) {
        #ifdef DEBUG_LOWER_GV
	llvm::errs () << "GEP " << base.getName() << " ";
	for (unsigned j=0; j<stack.size();j++)
	  llvm::errs () << stack[j] << " ";
	llvm::errs () << "\n";
	llvm::errs () << "TYPE=" << *PTy << "\n";
        #endif

	// Note that we don't go recursively since it would require
	// loading the pointer before continuing calculation.	
	CreateZeroInitializerCallSite(base, stack, Builder, M);
	change = true;
      } else {
	llvm::errs () << "CRABLLVM WARNING: skipped initialization of " << *T << "\n";
      }

      stack.pop_back();	      
      return change;
    }

    /** map for initializer functions */
    DenseMap<const Type*, Constant*> m_initfn;
    /** void type **/
    Type *m_voidty;
    /** gep index types **/
    IntegerType* m_intptrty;
    IntegerType* m_intty;    
    /** callgraph **/
    CallGraph *m_cg;
    const DataLayout *m_dl;
    
  public:
    
    LowerGvInitializers () : ModulePass (ID) {}
    
<<<<<<< HEAD
    virtual bool runOnModule (Module &M)
    {
      const DataLayout* DL = &M.getDataLayout ();
=======
    virtual bool runOnModule (Module &M) {
      m_dl = &getAnalysis<DataLayoutPass>().getDataLayout ();
      CallGraphWrapperPass *cgwp = getAnalysisIfAvailable<CallGraphWrapperPass> ();
      m_cg = cgwp ? &cgwp->getCallGraph () : nullptr;
      m_voidty = Type::getVoidTy(M.getContext());
      m_intptrty = cast<IntegerType>(m_dl->getIntPtrType(M.getContext(), 0));
      m_intty = IntegerType::get(M.getContext(), 32);      
>>>>>>> f25e469e

      
      //llvm::errs () << "IntegerPtrType:" << *m_intptrty << "\n";
      //llvm::errs () << "IntegerType:" << *m_intty << "\n";      
      
      Function *f = M.getFunction ("main");
      if (!f) return false;
      
      IRBuilder<> Builder (f->getContext ());
      Builder.SetInsertPoint (&f->getEntryBlock (), 
                              f->getEntryBlock ().begin ());

      bool change=false;
      for (GlobalVariable &gv :
	     boost::make_iterator_range (M.global_begin (), M.global_end ())) {
        if (!gv.hasInitializer ()) continue;
	
	// -- We only lower ConstantAggregateZero and ConstantInt.
	// 
	// At some point we might want to lower also
	// ConstantDataSequential constants. const char* are usually
	// translated into that. We don't bother for now since
	// crab-llvm does not focus on strings.
	
	if (!(isa<ConstantAggregateZero>(gv.getInitializer()) ||
	      isa<ConstantInt>(gv.getInitializer()))) continue;
	
	std::vector<uint64_t> stack = {0};
	change |= LowerZeroInitializer(gv.getInitializer()->getType(), gv,
				       Builder, M, stack);
      }
      return change;
      
    }
    
    void getAnalysisUsage (AnalysisUsage &AU) const {
      AU.setPreservesAll ();
<<<<<<< HEAD
=======
      AU.addRequired<llvm::DataLayoutPass>();
      AU.addRequired<llvm::CallGraphWrapperPass>();      
>>>>>>> f25e469e
    }

    virtual const char * getPassName() const {
      return "LowerGvInitializers";
    }
    
  };

  char LowerGvInitializers::ID = 0;
  Pass* createLowerGvInitializersPass () { return new LowerGvInitializers (); }  

} 


<|MERGE_RESOLUTION|>--- conflicted
+++ resolved
@@ -166,19 +166,13 @@
     
     LowerGvInitializers () : ModulePass (ID) {}
     
-<<<<<<< HEAD
-    virtual bool runOnModule (Module &M)
-    {
-      const DataLayout* DL = &M.getDataLayout ();
-=======
     virtual bool runOnModule (Module &M) {
-      m_dl = &getAnalysis<DataLayoutPass>().getDataLayout ();
+      m_dl = &M.getDataLayout();
       CallGraphWrapperPass *cgwp = getAnalysisIfAvailable<CallGraphWrapperPass> ();
       m_cg = cgwp ? &cgwp->getCallGraph () : nullptr;
       m_voidty = Type::getVoidTy(M.getContext());
       m_intptrty = cast<IntegerType>(m_dl->getIntPtrType(M.getContext(), 0));
       m_intty = IntegerType::get(M.getContext(), 32);      
->>>>>>> f25e469e
 
       
       //llvm::errs () << "IntegerPtrType:" << *m_intptrty << "\n";
@@ -216,11 +210,7 @@
     
     void getAnalysisUsage (AnalysisUsage &AU) const {
       AU.setPreservesAll ();
-<<<<<<< HEAD
-=======
-      AU.addRequired<llvm::DataLayoutPass>();
       AU.addRequired<llvm::CallGraphWrapperPass>();      
->>>>>>> f25e469e
     }
 
     virtual const char * getPassName() const {
