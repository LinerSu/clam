#include "llvm/Pass.h"
#include "llvm/IR/Module.h"
#include "llvm/IR/Function.h"
#include "llvm/Transforms/Utils/UnifyFunctionExitNodes.h"
#include "llvm/Support/CFG.h"
#include "llvm/Analysis/CFG.h"
#include "llvm/Support/CommandLine.h"
#include "llvm/Support/raw_ostream.h"
#include "llvm/Support/Debug.h"

#include "ikos/CfgBuilder.hh"
#include "ikos/LlvmIkos.hh"
#include "ikos/Support/AbstractDomains.hh"

#include "boost/range.hpp"
#include "boost/scoped_ptr.hpp"

#include <ikos_analysis/FwdAnalyzer.hpp>
#include <ikos_domains/intervals.hpp>                      
#include <ikos_domains/intervals_congruences.hpp>                      
#include <ikos_domains/octagons.hpp>                      
#include <ikos_domains/dbm.hpp>                      

using namespace llvm;

namespace domain_impl
{
  using namespace cfg_impl;
  using namespace ikos;

  // Numerical domains
  typedef interval_domain< z_number, varname_t >             interval_domain_t;
  typedef interval_congruence_domain< z_number, varname_t >  interval_congruence_domain_t;
  typedef DBM< z_number, varname_t >                         dbm_domain_t;
  typedef octagon< z_number, varname_t >                     octagon_domain_t;

} // end namespace

namespace llvm_ikos
{

  using namespace analyzer;
  using namespace domain_impl;

  char llvm_ikos::LlvmIkos::ID = 0;

  bool LlvmIkos::runOnModule (llvm::Module &M)
  {
    //LOG ( "ikos-verbose" , errs () << "IKOS: Processing a module\n");

    bool change=false;

    for (auto &f : M) 
    {change |= runOnFunction (f); }

    return change;
  }

  bool LlvmIkos::runOnFunction (llvm::Function &F)
  {
    // -- skip functions without a body
    if (F.isDeclaration () || F.empty ()) return false;

    VariableFactory vfac; 

    //LOG ("ikos-cfg", errs () << "Cfg: \n");    
    cfg_t cfg = CfgBuilder (F, vfac)();
<<<<<<< HEAD
    // errs () << cfg << "\n";
=======
>>>>>>> c216352e
    //LOG ("ikos-cfg", errs () << cfg << "\n");    

    bool change=false;
    switch (m_absdom)
    {
      case INTERVALS: 
        change = runOnCfg <interval_domain_t> (cfg, F, vfac); 
        break;
      case INTERVALS_CONGRUENCES: 
        change = runOnCfg <interval_congruence_domain_t> (cfg, F, vfac); 
        break;
      case ZONES: 
        change = runOnCfg <dbm_domain_t> (cfg, F, vfac); 
        break;
      case OCTAGONS: 
        change = runOnCfg <octagon_domain_t> (cfg, F, vfac); 
        break;
      default: assert(false && "Unsupported abstract domain");
    }

    // LOG ("ikos-verbose", errs () << "Ikos is done!\n");
    return change;
  }

  template<typename AbsDomain>
  bool LlvmIkos::runOnCfg (cfg_t& cfg, llvm::Function &F, VariableFactory &vfac)
  {
    FwdAnalyzer< basic_block_label_t, varname_t, cfg_t, VariableFactory, AbsDomain > 
        analyzer (cfg, vfac, m_runlive);

    analyzer.Run (AbsDomain::top());

    //LOG ("ikos-verbose", errs () << analyzer << "\n");
    for (auto &B : F)
    {
      AbsDomain inv = analyzer [&B];
      boost::optional<ZLinearConstraintSystem> csts = inv.to_linear_constraint_system ();
      const llvm::BasicBlock *BB = &B;
      if (csts)
        m_inv_map.insert (make_pair (BB, *csts));
      //else
      //  m_inv_map.insert (make_pair (BB, mkFALSE ()));
      else
        m_inv_map.insert (make_pair (BB, mkTRUE ()));
    }

    return false;
  }

  void LlvmIkos::dump (llvm::Module &M) const
  {
    for (auto &F : M)
    {
      if (F.isDeclaration () || F.empty ()) continue;
      
        errs () << "\nFunction " << F.getName () << "\n";
        for (auto &B : F)
        {
          const llvm::BasicBlock * BB = &B;
          errs () << "\t" << BB->getName () << ": ";
          auto inv = this->operator[] (BB);
          errs () << inv << "\n";
        }
        errs () <<  "\n";
    }
  }
} // end namespace llvm_ikos




static llvm::RegisterPass<llvm_ikos::LlvmIkos> 
X ("llvm-ikos",
   "Infer invariants using Ikos", false, false);

<|MERGE_RESOLUTION|>--- conflicted
+++ resolved
@@ -65,10 +65,6 @@
 
     //LOG ("ikos-cfg", errs () << "Cfg: \n");    
     cfg_t cfg = CfgBuilder (F, vfac)();
-<<<<<<< HEAD
-    // errs () << cfg << "\n";
-=======
->>>>>>> c216352e
     //LOG ("ikos-cfg", errs () << cfg << "\n");    
 
     bool change=false;
