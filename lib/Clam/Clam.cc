--- conflicted
+++ resolved
@@ -197,13 +197,8 @@
       if (!man.hasCfg(m_fun)) {
         CRAB_VERBOSE_IF(1, crab::get_msg_stream()
                                << "Started Crab CFG construction for "
-<<<<<<< HEAD
 			       << fun.getName().str() << "\n");
-        m_cfg_builder = man.mkCfgBuilder(m_fun);
-=======
-                               << fun.getName() << "\n");
         m_cfg_builder = &(man.mkCfgBuilder(m_fun));
->>>>>>> 5791b071
         CRAB_VERBOSE_IF(1, crab::get_msg_stream()
                                << "Finished Crab CFG construction for "
 			       << fun.getName().str() << "\n");
