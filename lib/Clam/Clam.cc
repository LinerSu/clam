#include "llvm/Pass.h"
#include "llvm/ADT/DenseMap.h"
#include "llvm/ADT/iterator_range.h"
#include "llvm/ADT/Optional.h"
#include "llvm/IR/Module.h"
#include "llvm/IR/Function.h"
#include "llvm/IR/CFG.h"
#include "llvm/IR/InstVisitor.h"
#include "llvm/IR/IntrinsicInst.h"
#include "llvm/IR/InstIterator.h"
#include "llvm/IR/IRBuilder.h"
#include "llvm/IR/DataLayout.h"
#include "llvm/Transforms/Utils/UnifyFunctionExitNodes.h"
#include "llvm/Analysis/TargetLibraryInfo.h"
#include "llvm/Analysis/CFG.h"
#include "llvm/Analysis/CallGraph.h"
#include "llvm/Support/ErrorHandling.h"
#include "llvm/Support/CommandLine.h"
#include "llvm/Support/raw_ostream.h"
#include "llvm/Support/Debug.h"

#include "clam/config.h"
#include "clam/AbstractDomain.hh"
#include "clam/Clam.hh"
#include "clam/CfgBuilder.hh"
#include "clam/Support/Debug.hh"
#include "clam/Support/NameValues.hh"
/** Wrappers for pointer analyses **/
#include "clam/DummyHeapAbstraction.hh"
#include "clam/LlvmDsaHeapAbstraction.hh"
#include "clam/SeaDsaHeapAbstraction.hh"
#ifdef HAVE_DSA
#include "dsa/Steensgaard.hh"
#endif
#ifdef HAVE_SEA_DSA
#include "sea_dsa/AllocWrapInfo.hh"
#endif 

#include "crab/common/debug.hpp"
#include "crab/common/stats.hpp"
#include "crab/analysis/fwd_analyzer.hpp"
#include "crab/analysis/bwd_analyzer.hpp"
#include "crab/analysis/inter_fwd_analyzer.hpp"
#include "crab/analysis/dataflow/liveness.hpp"
#include "crab/analysis/dataflow/assumptions.hpp"
#include "crab/checkers/assertion.hpp"
//#include "crab/checkers/null.hpp"
#include "crab/checkers/checker.hpp"
#include "crab/cg/cg.hpp"
#include "crab/cg/cg_bgl.hpp"
#include "./crab/path_analyzer.hpp"

#include <memory>
#include <functional>
#include <map>
#include <unordered_map>
#include <unordered_set>

using namespace llvm;
using namespace clam;
using namespace crab::cfg;
using namespace crab::cg;
using namespace crab::analyzer;
using namespace crab::checker;

#include "ClamOptions.def"

// In C++11 we need to pass to std::bind "this" (if class member
// functions are called) as well as all placeholders for each
// argument. This is wrapper to avoid that and improve readability.
template <class C, typename Ret, typename ... Ts>
static std::function<Ret(Ts...)> bind_this(C* c, Ret(C::*m)(Ts...)) {
  return [=](Ts&&... args) { return (c->*m)(std::forward<decltype(args)>(args)...); };
}

namespace clam {
  
  /** Begin typedefs **/
  typedef crab::analyzer::liveness<cfg_ref_t> liveness_t;
  typedef crab::cg::call_graph<cfg_ref_t> call_graph_t; 
  typedef crab::cg::call_graph_ref<call_graph_t> call_graph_ref_t;
  typedef std::unordered_map<cfg_ref_t, const liveness_t*> liveness_map_t;
  typedef DenseMap<const BasicBlock*, lin_cst_sys_t> assumption_map_t;
  typedef typename IntraClam::wrapper_dom_ptr wrapper_dom_ptr;    
  typedef typename IntraClam::checks_db_t checks_db_t;
  typedef typename IntraClam::invariant_map_t invariant_map_t;
  /** End typedefs **/

  #if 0
  /** Begin global counters **/
  static unsigned num_invars; // some measure for the size of invariants
  static unsigned num_nontrivial_blocks;
  /** End global counters **/
  #endif

  static bool isRelationalDomain(CrabDomain dom) {
    return (dom == ZONES_SPLIT_DBM || dom == OCT ||
	    dom == PK || dom == TERMS_ZONES);
  }

  static bool isTrackable(const Function &fun) {
    return !fun.isDeclaration() && !fun.empty() && !fun.isVarArg();
  }

  /** convenient wrapper for the analysis datastructures **/
  struct AnalysisResults {
    // invariants that hold at the entry of a block
    invariant_map_t &premap;
    // invariants that hold at the exit of a block
    invariant_map_t &postmap;
    // infeasible edges 
    edges_set &infeasible_edges;
    // database with all the checks
    checks_db_t &checksdb;

    AnalysisResults(invariant_map_t &pre, invariant_map_t &post,
		    edges_set& false_edges,  checks_db_t &db)
      : premap(pre)
      , postmap(post)
      , infeasible_edges(false_edges)
      , checksdb(db) {}
  };

  /** return invariant for block in table but filtering out shadow_varnames **/
  static wrapper_dom_ptr lookup(const invariant_map_t &table,
				const llvm::BasicBlock &block,
				const std::vector<varname_t> &shadow_varnames) {
    auto it = table.find(&block);
    if (it == table.end()) {
      return nullptr;
    }
    
    if (shadow_varnames.empty()) {
      return it->second;
    } else {
      std::vector<var_t> shadow_vars;
      shadow_vars.reserve(shadow_varnames.size());
      for(unsigned i=0; i<shadow_vars.size(); ++i) {
	// we need to create a typed variable
	shadow_vars.push_back(var_t(shadow_varnames[i], crab::UNK_TYPE, 0));
      }
      auto invs = it->second->clone();
      invs->forget(shadow_vars); 
      return invs;
    }
  }   

  /** update table with pre or post invariants **/
  static bool update(invariant_map_t &table, 
		     const llvm::BasicBlock &block, wrapper_dom_ptr absval) {
    bool already = false;
    auto it = table.find(&block);
    if (it == table.end()) {
      table.insert(std::make_pair(&block, absval));
    } else {
      it->second = absval;
      already = true;
    }
    return already;
  }
      
  /** Pretty-printer utilities **/
  namespace pretty_printer_impl {

    /** Generic class for a block annotation **/
    class block_annotation {
    public:
      typedef typename cfg_ref_t::statement_t statement_t;
      
      block_annotation() {}
      virtual ~block_annotation() {}

      virtual std::string name() const = 0;
      virtual void print_begin(basic_block_label_t bbl, crab::crab_os &o) const {}
      virtual void print_end(basic_block_label_t bbl, crab::crab_os &o) const {}
      virtual void print_begin(const statement_t &s, crab::crab_os &o) const {}
      virtual void print_end(const statement_t &s, crab::crab_os &o) const {}
			      
    };

    /** Annotation for invariants **/
    class invariant_annotation: public block_annotation {
    private:
      const invariant_map_t &m_premap;
      const invariant_map_t &m_postmap;
      std::vector<varname_t> m_shadow_vars;
      
    public:
      invariant_annotation(const llvm_variable_factory &vfac,
			   const invariant_map_t &premap,
			   const invariant_map_t &postmap,
			   const bool keep_shadows)
	: block_annotation(), m_premap(premap), m_postmap(postmap) {
	if (keep_shadows) {
	  m_shadow_vars.reserve(std::distance(vfac.get_shadow_vars().begin(),
					      vfac.get_shadow_vars().end()));
	  m_shadow_vars.insert(m_shadow_vars.begin(),
			       vfac.get_shadow_vars().begin(),
			       vfac.get_shadow_vars().end());
	}
      }
      
      std::string name() const { return "INVARIANTS";}
      
      void print_begin(basic_block_label_t bbl, crab::crab_os &o) const {
	if (const llvm::BasicBlock *bb = bbl.get_basic_block()) {
	  wrapper_dom_ptr pre = lookup(m_premap, *bb, m_shadow_vars);
	  o << "  " << name() << ": ";
	  if (pre){
	    o << pre << "\n";
	  } else {
	    o << "null\n";
	  }
	}
      }
      
      void print_end(basic_block_label_t bbl, crab::crab_os &o) const {
	if (const llvm::BasicBlock *bb = bbl.get_basic_block()) {
	  wrapper_dom_ptr post = lookup(m_postmap, *bb, m_shadow_vars);
	  o << "  " << name() << ": ";
	  if (post) {
	    o << post << "\n";
	  } else {
	    o << "null\n";
	  }
	}
      }
    };

    /** Annotation for unjustified assumptions done by the analysis **/
    class unjust_assumption_annotation: public block_annotation {
    private:
      typedef typename assumption_analysis<cfg_ref_t>::assumption_ptr assumption_ptr;
      
    public:
      typedef assumption_analysis<cfg_ref_t> unjust_assumption_analysis_t;
      
    private:
      typedef typename cfg_ref_t::statement_t statement_t;
      
      cfg_ref_t m_cfg;
      unjust_assumption_analysis_t *m_analyzer;
      
    public:
      unjust_assumption_annotation(cfg_ref_t cfg, unjust_assumption_analysis_t *analyzer)
	: block_annotation(), m_cfg(cfg), m_analyzer(analyzer) { }
      
      std::string name() const { return "UNJUSTIFIED ASSUMPTIONS";}
      
      void print_begin(const statement_t &s, crab::crab_os &o) const {
	std::vector<assumption_ptr> assumes;
	if (s.is_assert()) {
	  typedef typename cfg_ref_t::basic_block_t::assert_t assert_t;
	  m_analyzer->get_assumptions(static_cast<const assert_t *>(&s), assumes);
	  if (!assumes.empty()) {
	    o << "  /** assert verified as ";
	    for (std::vector<assumption_ptr>::iterator it = assumes.begin(),
		   et = assumes.end(); it!=et;) {
	      o << (*it)->get_id_str();
	      ++it;
	      if (it != et)
		o << ",";
	      else
		o << ";";
	    }
	    o << "**/\n";
	  }
	} else {
	  m_analyzer->get_originated_assumptions(&s, assumes);
	  for (auto assume_ptr: assumes) {
	    o << "  /** "; assume_ptr->write(o); o << "**/\n";
	  }
	}
      }
      
    };
    
    /** Print a block together with its annotations **/
    class print_block {
      cfg_ref_t m_cfg;
      crab::crab_os &m_o;
      const std::vector<std::unique_ptr<block_annotation>> &m_annotations;

    public:
      
      print_block(cfg_ref_t cfg, crab::crab_os &o,
		   const std::vector<std::unique_ptr<block_annotation>> &annotations)
	: m_cfg(cfg), m_o(o), m_annotations(annotations) {} 

      void operator()(basic_block_label_t bbl) const {
	// do not print block if no annotations
	if (m_annotations.empty()) return;
	
	m_o << bbl.get_name() << ":\n";

	crab::crab_string_os o;
	for (auto& p: m_annotations) {
	  p->print_begin(bbl,o);
	}
	if (o.str() != "") {
	  m_o << "/**\n" << o.str() << "**/\n";
	}
	
	const basic_block_t &bb = m_cfg.get_node(bbl);
	bool empty_block = (std::distance(bb.begin(), bb.end()) == 0);
	for (auto const &s: bb) {
	  for (auto& p: m_annotations) {
	    p->print_begin(s, m_o);
	  }	  
	  m_o << "  " << s << ";\n";
	  for (auto& p: m_annotations) {
	    p->print_end(s, m_o);
	  }	  
	}
	if (!empty_block) {
	  crab::crab_string_os o;
	  for (auto& p: m_annotations) {
	    p->print_end(bbl, o);
	  }
	  if (o.str() != "") {
	    m_o << "/**\n" << o.str() << "**/\n";
	  }
	}

	std::pair<cfg_ref_t::const_succ_iterator, 
		  cfg_ref_t::const_succ_iterator> p = bb.next_blocks();
	cfg_ref_t::const_succ_iterator it = p.first;
	cfg_ref_t::const_succ_iterator et = p.second;
	if (it != et) {
	  m_o << "  " << "goto ";
	  for (; it != et; ) {
	    m_o << crab::cfg_impl::get_label_str(*it);
	    ++it;
	    if (it == et) {
	      m_o << ";";
	    } else {
	      m_o << ",";
	    }
	  }
	}
	m_o << "\n";
      }
    };

    typedef std::unordered_set<basic_block_label_t> visited_t;
    template<typename T>
    void dfs_rec(cfg_ref_t cfg, basic_block_label_t curId, visited_t &visited, T f) {
      if (visited.find(curId) != visited.end()) return;
      visited.insert(curId);
      const basic_block_t &cur = cfg.get_node(curId);
      f(curId);
      for (auto const n : llvm::make_range(cur.next_blocks())) {
    	dfs_rec(cfg, n, visited, f);
      }
    }
    
    template<typename T>
    void dfs(cfg_ref_t cfg, T f) {
      visited_t visited;
      dfs_rec(cfg, cfg.entry(), visited, f);
    }

    void print_annotations(cfg_ref_t cfg,
			   const std::vector<std::unique_ptr<block_annotation>> &annotations) {
      print_block f(cfg, crab::outs(), annotations);
      dfs(cfg, f);
    }
  } //end namespace

  static std::string dom_to_str(CrabDomain dom) {
    switch (dom) {
    case INTERVALS:             return interval_domain_t::getDomainName();
    case INTERVALS_CONGRUENCES: return ric_domain_t::getDomainName();
    case BOXES:                 return boxes_domain_t::getDomainName();
    case DIS_INTERVALS:         return dis_interval_domain_t::getDomainName();
    case ZONES_SPLIT_DBM:       return split_dbm_domain_t::getDomainName();
    case OCT_SPLIT_DBM:         return split_oct_domain_t::getDomainName();      
    case TERMS_DIS_INTERVALS:   return term_dis_int_domain_t::getDomainName();
    case TERMS_ZONES:           return num_domain_t::getDomainName();
    case OCT:                   return oct_domain_t::getDomainName();
    case PK:                    return pk_domain_t::getDomainName();
    case WRAPPED_INTERVALS:     return wrapped_interval_domain_t::getDomainName();
    default:                    return "none";
    }
  }
  
  std::string AnalysisParams::abs_dom_to_str() const {
    return dom_to_str(dom);
  }

  std::string AnalysisParams::sum_abs_dom_to_str() const {
    return dom_to_str(sum_dom);
  }
    
  /**
   * Internal implementation of the intra-procedural analysis
   **/
  class IntraClam_Impl {
  public:
    IntraClam_Impl(const Function &fun, HeapAbstraction &mem, const TargetLibraryInfo &tli,
		   CrabBuilderManager &man)
      : m_cfg_builder(nullptr), m_fun(fun), m_vfac(man.get_var_factory()) {
      
      CRAB_VERBOSE_IF(1, crab::get_msg_stream() << "Started Crab CFG construction for "
		                       << fun.getName() << "\n");
      if (isTrackable(m_fun)) {
	if (!man.has_cfg(m_fun)) {
	  // -- build a crab cfg for func
	  m_cfg_builder.reset(new CfgBuilder(m_fun, m_vfac, mem, &tli,
					     man.get_cfg_builder_params()));
	  m_cfg_builder->build_cfg();
	  man.add(fun, m_cfg_builder);
	} else {
	  m_cfg_builder = man.get_cfg_builder(m_fun);
	}
	CRAB_VERBOSE_IF(1, crab::get_msg_stream() << "Finished Crab CFG construction for "
			                          << fun.getName() << "\n");	
      } else {
	CRAB_VERBOSE_IF(1, llvm::outs() << "Cannot build CFG for "
			                << fun.getName() << "\n");
      }
    }

    void Analyze(AnalysisParams &params,
		 const llvm::BasicBlock *entry,
		 const assumption_map_t &assumptions,
		 AnalysisResults &results) {

      if (!m_cfg_builder) {
	CRAB_VERBOSE_IF(1, llvm::outs() << "Skipped analysis for "
			                << m_fun.getName() << "\n");
	return;
      }
      
      // -- run liveness
      liveness_t live(get_cfg());
      if (params.run_liveness || isRelationalDomain(params.dom)) {
	CRAB_VERBOSE_IF(1,
			auto fdecl = get_cfg().get_func_decl();            
			crab::get_msg_stream() << "Running liveness analysis for " 
			              << fdecl.get_func_name()
		                      << "  ...\n";);
	live.exec();
	CRAB_VERBOSE_IF(1, crab::get_msg_stream() << "Finished liveness analysis.\n");
	// some stats
	unsigned total_live, avg_live_per_blk, max_live_per_blk;
	live.get_stats(total_live, max_live_per_blk, avg_live_per_blk);
	CRAB_VERBOSE_IF(1, 
		  crab::outs() << "-- Max number of out live vars per block=" 
                               << max_live_per_blk << "\n"
                               << "-- Avg number of out live vars per block=" 
                               << avg_live_per_blk << "\n";);
	crab::CrabStats::count_max("Liveness.count.maxOutVars",
				    max_live_per_blk);

	if (isRelationalDomain(params.dom)) {
	  CRAB_VERBOSE_IF(1, 
		    crab::outs() << "Max live per block: "
		                 << max_live_per_blk << "\n"
		                 << "Threshold: "
		                 << params.relational_threshold << "\n");
#ifdef HAVE_ALL_DOMAINS	  
	  if (max_live_per_blk > params.relational_threshold) {
	    // default domain
	    params.dom = INTERVALS;
	  }
#endif 	  
	}
      }

      if (CrabBuildOnlyCFG) {
	return;
      }
      
      if (intra_analyses.count(params.dom)) {
      	intra_analyses.at(params.dom).analyze(params, entry, assumptions,
					    (params.run_liveness)? &live : nullptr,
					     results);
      } else {
      	crab::outs() << "Warning: abstract domain not found or enabled.\n"
		     << "Compile with -DALL_DOMAINS=ON.\n";
	// crab::outs() << "Running " << intra_analyses.at(INTERVALS).name << " ...\n"; 
      	// intra_analyses.at(INTERVALS).analyze(params, entry, assumptions,
	// 				   (params.run_liveness)? &live : nullptr,
	// 				    results);
      }
    }
    
    bool pathAnalyze(const AnalysisParams& params,
		     const std::vector<const llvm::BasicBlock*>& blocks,
		     bool layered_solving, 
		     std::vector<crab::cfg::statement_wrapper>& core,
		     bool populate_inv_map, invariant_map_t& post) const { 
		     
      assert(m_cfg_builder);

      // build the full path (included internal basic blocks added
      // during the translation to Crab)
      std::vector<basic_block_label_t> path;
      path.reserve(blocks.size());
      for(unsigned i=0; i < blocks.size(); ++i) {
	path.push_back(m_cfg_builder->get_crab_basic_block(blocks[i]));
	if (i < blocks.size() - 1) {
	  if (const basic_block_label_t* edge_bb =
	      m_cfg_builder->get_crab_basic_block(blocks[i], blocks[i+1])) {
	    path.push_back(*edge_bb);
	  }
	}
      }

      bool res;
      if (path_analyses.count(params.dom)) {
      	path_analyses.at(params.dom).analyze(path, core, layered_solving , populate_inv_map,
					     post, res);
      } else {
      	crab::outs() << "Warning: abstract domain not found or enabled.\n"
		     << "Compile with -DALL_DOMAINS=ON.\n";
	// crab::outs() << "Running " << path_analyses.at(INTERVALS).name << " ...\n";
      	// path_analyses.at(INTERVALS).analyze(path, core, layered_solving, populate_inv_map,
	// 				    post, res);
      }
      return res;
    }
    
  private:
    
    CrabBuilderManager::CfgBuilderPtr m_cfg_builder;
    const Function &m_fun;
    llvm_variable_factory &m_vfac;

    // helper to get a reference to a crab cfg from the builder
    cfg_t& get_cfg() { return m_cfg_builder->get_cfg(); }
    
    template<typename Dom>
    void analyzeCfg(const AnalysisParams &params,
		    const BasicBlock *entry,
		    const assumption_map_t &assumptions, liveness_t *live,
		    AnalysisResults &results) {
      
      // -- we use the combined forward/backward analyzer
      typedef intra_forward_backward_analyzer<cfg_ref_t,Dom> intra_analyzer_t;
      // -- checkers for assertions and nullity
      typedef intra_checker<intra_analyzer_t> intra_checker_t;
      typedef assert_property_checker<intra_analyzer_t> assert_prop_t;
      //typedef null_property_checker<intra_analyzer_t> null_prop_t;
      
      CRAB_VERBOSE_IF(1,
		      auto fdecl = get_cfg().get_func_decl();            
		      crab::get_msg_stream() << "Running intra-procedural analysis with " 
		                    << "\"" << Dom::getDomainName()  << "\""
		                    << " for "  << fdecl.get_func_name()
		                    << "  ... \n";);
      
      // -- run intra-procedural analysis
      intra_analyzer_t analyzer(get_cfg());
      typename intra_analyzer_t::assumption_map_t crab_assumptions;
      // reconstruct a crab assumption map from our assumption DenseMap
      for (auto &kv: assumptions) {
	Dom absval = Dom::top();
	absval += kv.second;
	crab_assumptions.insert({m_cfg_builder->get_crab_basic_block(kv.first), absval});
      }
      
      // We use as initial state an assumption if exists
      Dom entry_dom = Dom::top();
      auto it = crab_assumptions.find(m_cfg_builder->get_crab_basic_block(entry));
      if (it != crab_assumptions.end()) {
	entry_dom = it->second;
      }
      
      analyzer.run(m_cfg_builder->get_crab_basic_block(entry), entry_dom, 
		   !params.run_backward, crab_assumptions, live,
		   params.widening_delay, params.narrowing_iters, params.widening_jumpset);
      CRAB_VERBOSE_IF(1, crab::get_msg_stream() << "Finished intra-procedural analysis.\n"); 

      // -- store invariants
      if (params.store_invariants || params.print_invars) {
	CRAB_VERBOSE_IF(1, crab::get_msg_stream() << "Storing invariants.\n");       
	for (basic_block_label_t bl: llvm::make_range(get_cfg().label_begin(),
						      get_cfg().label_end())) {
	  if (bl.is_edge()) {
	    // Note that we use get_post instead of get_pre:
	    //   the crab block (bl) has an assume statement corresponding
	    //   to the branch condition in the predecessor of the
	    //   LLVM edge. We want the invariant *after* the
	    //   evaluation of the assume.		
	    if (analyzer.get_post(bl).is_bottom()) {
	      results.infeasible_edges.insert({bl.get_edge().first, bl.get_edge().second});
	    }
	  } else if (const BasicBlock *B = bl.get_basic_block()) {
	    // --- invariants that hold at the entry of the blocks
	    auto pre = analyzer.get_pre(bl);
	    update(results.premap, *B,  mkGenericAbsDomWrapper(pre));
	    // --- invariants that hold at the exit of the blocks
	    auto post = analyzer.get_post(bl);
	    update(results.postmap, *B,  mkGenericAbsDomWrapper(post));
	    #if 0
	    if (params.stats) {
	      unsigned num_block_invars = 0;
	      // XXX: for boxes it would be more useful to get a measure
	      // from to_disjunctive_linear_constraint_system() but it
	      // can be really slow. 
	      num_block_invars += pre.to_linear_constraint_system().size();
	      num_invars += num_block_invars;
	      if (num_block_invars > 0) num_nontrivial_blocks++;
	    }
	    #endif 
	  } else {
	    // this should be unreachable
	    assert(false && "A Crab block should correspond to either an LLVM edge or block");
	  }
	}
	CRAB_VERBOSE_IF(1, crab::get_msg_stream() << "All invariants stored.\n");
      }
      
      // -- print all cfg annotations (if any)
      if (params.print_invars ||
	  params.print_unjustified_assumptions) {

	typedef pretty_printer_impl::block_annotation block_annotation_t;
	typedef pretty_printer_impl::invariant_annotation inv_annotation_t;
	typedef pretty_printer_impl::unjust_assumption_annotation unjust_assume_annotation_t;
	std::vector<std::unique_ptr<block_annotation_t>> pool_annotations;

	if (get_cfg().has_func_decl()) {
	  auto fdecl = get_cfg().get_func_decl();
	  crab::outs() << "\n" << fdecl << "\n";
	} else {
	  llvm::outs() << "\n" << "function " << m_fun.getName() << "\n";
	}
	if (params.print_invars) {
	  pool_annotations.emplace_back(
	       make_unique<inv_annotation_t>(m_vfac, results.premap, results.postmap, 
					     params.keep_shadow_vars));
	}

	// XXX: it must be alive when print_annotations is called.
	#if 0
	assumption_naive_analysis<cfg_ref_t> unjust_assumption_analyzer(get_cfg());
	#else
	assumption_dataflow_analysis<cfg_ref_t> unjust_assumption_analyzer(get_cfg());
	#endif 
	
	if (params.print_unjustified_assumptions) {
	  // -- run first the analysis
	  unjust_assumption_analyzer.exec();
	  pool_annotations.emplace_back(
	    make_unique<unjust_assume_annotation_t>(get_cfg(), &unjust_assumption_analyzer));
	}

	pretty_printer_impl::print_annotations(get_cfg(), pool_annotations);
      }
          
      if (params.check) {
	// --- checking assertions and collecting data
	CRAB_VERBOSE_IF(1, crab::get_msg_stream() << "Checking assertions ... \n"); 
	typename intra_checker_t::prop_checker_ptr
	  prop(new assert_prop_t(params.check_verbose));
	// if (params.check == NULLITY)
	//   prop.reset(new null_prop_t(params.check_verbose));
	intra_checker_t checker(analyzer, {prop});
	checker.run();
	CRAB_VERBOSE_IF(1,
			llvm::outs() << "Function " << m_fun.getName() << "\n";
			checker.show(crab::outs()));
	results.checksdb += checker.get_all_checks();
	CRAB_VERBOSE_IF(1, crab::get_msg_stream() << "Finished assert checking.\n");      
      }

      
      return;
    }

    template<typename AbsDom>
    void wrapperPathAnalyze(const std::vector<basic_block_label_t>& path,
			    std::vector<crab::cfg::statement_wrapper>& core,
			    bool layered_solving, bool populate_inv_map,
			    invariant_map_t& post, bool &res) {
      using path_analyzer_t = path_analyzer<cfg_ref_t, AbsDom>;
      
      AbsDom init;
      path_analyzer_t path_analyzer(get_cfg(), init);
      res = path_analyzer.solve(path, layered_solving);
      if (populate_inv_map) {
	for(auto n: path) {
	  if (const llvm::BasicBlock* bb = n.get_basic_block()) {
	    AbsDom abs_val = path_analyzer.get_fwd_constraints(n);
	    post.insert({bb, mkGenericAbsDomWrapper(abs_val)});
	    if (abs_val.is_bottom()) {
	      // the rest of blocks must be also bottom so we don't
	      // bother storing them.
	      break;
	    }
	  }
	}
      }

      if (!res) {
	path_analyzer.get_unsat_core(core);
      }
    }

    struct intra_analysis {
      std::function<void(const AnalysisParams&,
			 const BasicBlock*,
			 const assumption_map_t&,
			 liveness_t*,
			 AnalysisResults&)> analyze;
      std::string name;
    };

    struct path_analysis {
      std::function<void(const std::vector<basic_block_label_t>&,
			 std::vector<crab::cfg::statement_wrapper>&,
			 bool, bool, invariant_map_t&,bool&)> analyze;
      std::string name;
    };
    
    // Domains used for intra-procedural analysis
    const std::map<CrabDomain, intra_analysis> intra_analyses {
      {
	ZONES_SPLIT_DBM         , { bind_this(this, &IntraClam_Impl::analyzeCfg<split_dbm_domain_t>), "zones" }}	
      #ifdef HAVE_ALL_DOMAINS	
      , { INTERVALS_CONGRUENCES , { bind_this(this, &IntraClam_Impl::analyzeCfg<ric_domain_t>), "reduced product of intervals and congruences" }}
      , { DIS_INTERVALS         , { bind_this(this, &IntraClam_Impl::analyzeCfg<dis_interval_domain_t>), "disjunctive intervals" }}
      , { TERMS_INTERVALS       , { bind_this(this, &IntraClam_Impl::analyzeCfg<term_int_domain_t>), "terms with intervals" }}
      , { WRAPPED_INTERVALS     , { bind_this(this, &IntraClam_Impl::analyzeCfg<wrapped_interval_domain_t>), "wrapped intervals" }}
      , { OCT_SPLIT_DBM         , { bind_this(this, &IntraClam_Impl::analyzeCfg<split_oct_domain_t>), "octagons in SNF" }}      
      , { TERMS_ZONES           , { bind_this(this, &IntraClam_Impl::analyzeCfg<num_domain_t>), "terms with zones" }}
      , { TERMS_DIS_INTERVALS   , { bind_this(this, &IntraClam_Impl::analyzeCfg<term_dis_int_domain_t>), "terms with disjunctive intervals" }}
      , { OCT                   , { bind_this(this, &IntraClam_Impl::analyzeCfg<oct_domain_t>), "octagons" }}
      , { BOXES                 , { bind_this(this, &IntraClam_Impl::analyzeCfg<boxes_domain_t>), "boxes" }}
      , { PK                    , { bind_this(this, &IntraClam_Impl::analyzeCfg<pk_domain_t>), "polyhedra" }}
      , { INTERVALS             , { bind_this(this, &IntraClam_Impl::analyzeCfg<interval_domain_t>), "classical intervals" }} 	
      #endif 	
      
    };


    // Domains used for path-based analysis
    const std::map<CrabDomain, path_analysis> path_analyses {
      {
	ZONES_SPLIT_DBM       , { bind_this(this, &IntraClam_Impl::wrapperPathAnalyze<split_dbm_domain_t>), "zones" }}
      #ifdef HAVE_ALL_DOMAINS
      , { INTERVALS             , { bind_this(this, &IntraClam_Impl::wrapperPathAnalyze<interval_domain_t>), "classical intervals" }} 	
      , { TERMS_INTERVALS       , { bind_this(this, &IntraClam_Impl::wrapperPathAnalyze<term_int_domain_t>), "terms with intervals" }}
      , { WRAPPED_INTERVALS     , { bind_this(this, &IntraClam_Impl::wrapperPathAnalyze<wrapped_interval_domain_t>), "wrapped intervals" }}
      , { TERMS_ZONES           , { bind_this(this, &IntraClam_Impl::wrapperPathAnalyze<num_domain_t>), "terms with zones" }}
      , { BOXES                 , { bind_this(this, &IntraClam_Impl::wrapperPathAnalyze<boxes_domain_t>), "boxes" }}            
      #endif 	
      /* 
	 To add new domains here make sure you add an explicit
	 instantiation in crab/path_analyzer.cc 
      */
      //, { TERMS_DIS_INTERVALS , { bind_this(this, &IntraClam_Impl::wrapperPathAnalyze<term_dis_int_domain_t>), "terms with disjunctive intervals" }}
    };      
  }; // end class

  /**
   *   Begin IntraClam methods
   **/
  IntraClam::IntraClam(const Function &fun, const TargetLibraryInfo &tli,
		       HeapAbstraction &mem, CrabBuilderManager &man)
    : m_impl(nullptr), m_fun(fun), m_mem(mem), m_builder_man(man) {
    m_impl = make_unique<IntraClam_Impl>
      (m_fun, m_mem, tli, m_builder_man);
<<<<<<< HEAD
=======
    CRAB_VERBOSE_IF(1, man.get_cfg_builder_params().write(errs()));
>>>>>>> 2eea0f3c
  }

  IntraClam::~IntraClam() {}

  void IntraClam::clear() {
    m_pre_map.clear();
    m_post_map.clear();
    m_checks_db.clear();
  }
  
  void IntraClam::analyze(AnalysisParams &params,
			  const assumption_map_t &assumptions) {    
    AnalysisResults results = { m_pre_map, m_post_map, m_infeasible_edges, m_checks_db};
    m_impl->Analyze(params, &(m_fun.getEntryBlock()), assumptions, results);
  }

  void IntraClam::analyze(AnalysisParams &params,
			  const llvm::BasicBlock *entry,
			  const assumption_map_t &assumptions) {
    AnalysisResults results = { m_pre_map, m_post_map, m_infeasible_edges, m_checks_db};
    m_impl->Analyze(params, entry, assumptions, results);
  }
  
  template<>
  bool IntraClam::path_analyze(const AnalysisParams& params,
			       const std::vector<const llvm::BasicBlock*>& path,
			       bool layered_solving, 
			       std::vector<crab::cfg::statement_wrapper>& core) const {
    invariant_map_t post_conditions;
    return m_impl->pathAnalyze(params, path, layered_solving, core, false, post_conditions);
			       
  }

  template<>
  bool IntraClam::path_analyze(const AnalysisParams& params,
			       const std::vector<const llvm::BasicBlock*>& path,
			       bool layered_solving, 
			       std::vector<crab::cfg::statement_wrapper>& core,
			       invariant_map_t& post_conditions) const {
    return m_impl->pathAnalyze(params, path, layered_solving, core, true, post_conditions);
  }

  wrapper_dom_ptr IntraClam::get_pre(const llvm::BasicBlock *block,
				     bool keep_shadows) const {
    std::vector<varname_t> shadows;
    auto &vfac = m_builder_man.get_var_factory();    
    if (!keep_shadows)
      shadows = std::vector<varname_t>(vfac.get_shadow_vars().begin(),
				       vfac.get_shadow_vars().end());
    return lookup(m_pre_map, *block, shadows);
  }   

  wrapper_dom_ptr IntraClam::get_post(const llvm::BasicBlock *block,
				      bool keep_shadows) const {
    std::vector<varname_t> shadows;
    auto &vfac = m_builder_man.get_var_factory();        
    if (!keep_shadows)
      shadows = std::vector<varname_t>(vfac.get_shadow_vars().begin(),
				       vfac.get_shadow_vars().end());
    return lookup(m_post_map, *block, shadows);
  }

  bool IntraClam::has_feasible_edge(const llvm::BasicBlock *b1,
				    const llvm::BasicBlock* b2) const {
    return !(m_infeasible_edges.count({b1, b2}) > 0);    
  }
  
  const checks_db_t& IntraClam::get_checks_db() const { return m_checks_db;}
  
  /**
   *   End IntraClam methods
   **/

  /**
   *   Internal implementation of the inter-procedural analysis
   **/
  class InterClam_Impl {
  public:
    InterClam_Impl(const Module& M, HeapAbstraction &mem, 
		   const TargetLibraryInfo &tli, CrabBuilderManager &man)
      : m_cg(nullptr), m_crab_builder_man(man), m_M(M)  {

      std::vector<cfg_ref_t> cfg_ref_vector;
      for (auto const &F : m_M) {
        if (isTrackable(F)) {
	  // -- build cfg's
	  cfg_t* cfg = nullptr;
	  if (!man.has_cfg(F)) {
	    CrabBuilderManager::CfgBuilderPtr Builder
	      (std::make_shared<CfgBuilder>(F, m_crab_builder_man.get_var_factory(),
					    mem, &tli, man.get_cfg_builder_params()));
	    Builder->build_cfg();
	    m_crab_builder_man.add(F, Builder);
	    cfg = &(Builder->get_cfg());	    
	  } else {
	    cfg = &(man.get_cfg(F));
	  }
	  cfg_ref_vector.push_back(*cfg);
	  CRAB_VERBOSE_IF(1, llvm::outs() << "Built Crab CFG for "
			                  << F.getName() << "\n");
	} else {
	  CRAB_VERBOSE_IF(1, llvm::outs() << "Cannot build CFG for "
			                  << F.getName() << "\n");
	}
      }
      // build call graph
      m_cg = make_unique<call_graph_t>(cfg_ref_vector.begin(), cfg_ref_vector.end());
    }
    
    void Analyze(AnalysisParams &params,
		 const assumption_map_t &/*assumptions*/ /*unused*/,
		 AnalysisResults &results) {

      // If the number of live variables per block is too high we
      // switch to a cheap domain regardless what the user wants.
      CrabDomain absdom =  params.dom;
      
      /* Compute liveness information and choose statically the
	 abstract domain */
      if (params.run_liveness || isRelationalDomain(absdom)) {
	unsigned max_live_per_blk = 0;
	for (auto cg_node: llvm::make_range(vertices(*m_cg))) {
	  auto cfg_ref = cg_node.get_cfg();
          CRAB_VERBOSE_IF(1,
			  auto fdecl = cfg_ref.get_func_decl();            
			  crab::get_msg_stream() << "Running liveness analysis for " 
			                << fdecl.get_func_name() << "  ...\n";);
	  liveness_t* live = new liveness_t(cfg_ref);
          live->exec();
          CRAB_VERBOSE_IF(1, crab::get_msg_stream() << "Finished liveness analysis.\n";);
          // some stats
          unsigned total_live, max_live_per_blk_, avg_live_per_blk;
          live->get_stats(total_live, max_live_per_blk_, avg_live_per_blk);
          max_live_per_blk = std::max(max_live_per_blk, max_live_per_blk_);
          CRAB_VERBOSE_IF(1,
		    crab::outs() << "-- Max number of out live vars per block=" 
                                 << max_live_per_blk_ << "\n";
		    crab::outs() << "-- Avg number of out live vars per block=" 
                                 << avg_live_per_blk << "\n";);
          crab::CrabStats::count_max("Liveness.count.maxOutVars",
				      max_live_per_blk);

	  if (isRelationalDomain(absdom)) {
	    // FIXME: the selection of the final domain is fixed for the
	    //        whole program. That is, if there is one function that
	    //        exceeds the threshold then the cheaper domain will be
	    //        used for all functions. We should be able to change
	    //        from one function to another.
	    CRAB_VERBOSE_IF(1,
		      crab::outs() << "Max live per block: "
		                   << max_live_per_blk << "\n"
		                   << "Threshold: "
		                   << params.relational_threshold << "\n");
#ifdef HAVE_ALL_DOMAINS	  	    
	    if (max_live_per_blk > params.relational_threshold) {
	      // default domain
	      absdom = INTERVALS;
	    }
#endif 	    
	  }
	  
	  if (params.run_liveness) {
	    m_live_map.insert(std::make_pair(cfg_ref, live));	    
	  } else {
	    delete live;
	  }
	} // end for
      }
      
      // -- run the interprocedural analysis
      if (!CrabBuildOnlyCFG) {
	if (inter_analyses.count({params.sum_dom, params.dom})) {
	  inter_analyses.at({params.sum_dom, params.dom}).analyze(params, results);
	} else {
	  if (inter_analyses.count({ZONES_SPLIT_DBM, ZONES_SPLIT_DBM})) {
	    crab::outs() << "Warning: abstract domains not found or enabled.\n"
			 << "Compile with -DALL_DOMAINS=ON.\n";	    
	    // crab::outs() << "Running " << inter_analyses.at({ZONES_SPLIT_DBM, INTERVALS}).name
	    // 		    << "\n";
	    // inter_analyses.at({ZONES_SPLIT_DBM, INTERVALS}).analyze(params, results);	
	  } else {
	    crab::outs() << "Warning: inter-procedural analysis is not enabled.\n"
			 << "Compile with -DENABLE_INTER=ON or do not use --crab-inter\n";
	  }
	}
      }
      
      // free liveness map
      if (params.run_liveness) {
        for (auto &p : m_live_map) {
          delete p.second;
	}
      }
    }
    
  private:
    
    // crab call graph 
    std::unique_ptr<call_graph_t> m_cg;
    // crab cfg builder manager
    CrabBuilderManager& m_crab_builder_man;
    // the LLVM module
    const Module& m_M;    
    // live symbols
    liveness_map_t m_live_map;

    basic_block_label_t get_crab_basic_block(const BasicBlock* bb) const {
      const Function*f = bb->getParent();
      auto builder = m_crab_builder_man.get_cfg_builder(*f);
      return builder->get_crab_basic_block(bb);
    }
    
    /** Run inter-procedural analysis on the whole call graph **/
    template<typename BUDom, typename TDDom>
    void analyzeCg(const AnalysisParams &params,
		   AnalysisResults &results) {
      
      typedef inter_fwd_analyzer<call_graph_ref_t, BUDom, TDDom> inter_analyzer_t;
      typedef inter_checker<inter_analyzer_t> inter_checker_t;
      typedef assert_property_checker<inter_analyzer_t> assert_prop_t;
      //typedef null_property_checker<inter_analyzer_t> null_prop_t;
      
      CRAB_VERBOSE_IF(1, 
 		      crab::get_msg_stream() << "Running inter-procedural analysis with " 
		                    << "forward domain:" 
		                    << "\"" << TDDom::getDomainName() << "\""
		                    << " and bottom-up domain:" 
		                    << "\"" << BUDom::getDomainName() << "\"" 
		                    << "  ...\n";);
      
      inter_analyzer_t analyzer(*m_cg, (params.run_liveness ? &m_live_map : nullptr),
				params.widening_delay, 
				params.narrowing_iters, 
				params.widening_jumpset);
      analyzer.run(TDDom::top());
    
      CRAB_VERBOSE_IF(1, crab::get_msg_stream() << "Finished inter-procedural analysis.\n");
      
      // -- store invariants
      if (params.store_invariants || params.print_invars) {
	CRAB_VERBOSE_IF(1, crab::get_msg_stream() << "Storing invariants.\n");
      }
      
      for (auto &n: llvm::make_range(vertices(*m_cg))) {
	cfg_ref_t cfg = n.get_cfg();
	if (const Function *F = m_M.getFunction(n.name())) {
	  if (params.store_invariants || params.print_invars) {
	    for (basic_block_label_t bl:
		   llvm::make_range(cfg.label_begin(),cfg.label_end())) {
	      if (bl.is_edge()) {
		// Note that we use get_post instead of get_pre:
		//   the crab block (bl) has an assume statement corresponding
		//   to the branch condition in the predecessor of the
		//   LLVM edge. We want the invariant *after* the
		//   evaluation of the assume.		
		if (analyzer.get_post(cfg, bl).is_bottom()) {
		  results.infeasible_edges.insert({bl.get_edge().first, bl.get_edge().second});
		}
	      } else if (const BasicBlock *B = bl.get_basic_block()) {
		// --- invariants that hold at the entry of the blocks
		auto pre = analyzer.get_pre(cfg, get_crab_basic_block(B));
		update(results.premap, *B, mkGenericAbsDomWrapper(pre));
		// --- invariants that hold at the exit of the blocks
		auto post = analyzer.get_post(cfg, get_crab_basic_block(B));
		update(results.postmap, *B, mkGenericAbsDomWrapper(post));

		#if 0
		if (params.stats) {
		  unsigned num_block_invars = 0;
		  // TODO CRAB: for boxes we would like to use
		  // to_disjunctive_linear_constraint_system() but it needs to
		  // be exposed to all domains
		  num_block_invars += pre.to_linear_constraint_system().size();
		  num_invars += num_block_invars;
		  if (num_block_invars > 0) num_nontrivial_blocks++;
		}
		#endif 
	      } else {
		// this should be unreachable
	      assert(false && "A Crab block should correspond to either an LLVM edge or block");
	      }
	    }
	    
	    // --- print invariants and summaries
	    if (params.print_invars && isTrackable(*F)) {
	      if (cfg.has_func_decl()) {
		auto fdecl = cfg.get_func_decl();
		crab::outs() << "\n" << fdecl << "\n";
	      } else {
		llvm::outs() << "\n" << "function " << F->getName() << "\n";
	      }
	      std::vector<std::unique_ptr<pretty_printer_impl::block_annotation>> annotations;
	      annotations.emplace_back(make_unique<pretty_printer_impl::invariant_annotation>
				       (m_crab_builder_man.get_var_factory(),
					results.premap, results.postmap,
					params.keep_shadow_vars));
	      pretty_printer_impl::print_annotations(cfg, annotations);	    
	    }
	  }
	  
	  // Summaries are not currently stored but it would be easy to do so.	    
	  if (params.print_summaries && analyzer.has_summary(cfg)) {
	    auto summ = analyzer.get_summary(cfg);
	    crab::outs() << "SUMMARY " << *summ << "\n";
	  }
	}
      }
      
      if (params.store_invariants || params.print_invars) {	
	CRAB_VERBOSE_IF(1, crab::get_msg_stream() << "All invariants stored.\n");
      }
      
      // --- checking assertions and collecting data
      if (params.check) {
	CRAB_VERBOSE_IF(1, crab::get_msg_stream() << "Checking assertions ... \n"); 
	typename inter_checker_t::prop_checker_ptr
	  prop(new assert_prop_t(params.check_verbose));
	// if (params.check == NULLITY)
	//   prop.reset(new null_prop_t(params.check_verbose));      
	inter_checker_t checker(analyzer, {prop});
	checker.run();
	//CRAB_VERBOSE_IF(1, checker.show(crab::outs()));
	results.checksdb += checker.get_all_checks();
	CRAB_VERBOSE_IF(1, crab::get_msg_stream() << "Finished assert checking.\n"); 
      }
      return;
    }

    // Domains used for inter-procedural analysis
    struct inter_analysis {
      std::function<void(const AnalysisParams&, AnalysisResults&)> analyze;
      std::string name;
    };

    // Domains used for intra-procedural analysis
    const std::map<std::pair<CrabDomain,CrabDomain>, inter_analysis> inter_analyses {
      #ifdef HAVE_INTER
      {{ZONES_SPLIT_DBM, ZONES_SPLIT_DBM},
	  { bind_this(this, &InterClam_Impl::analyzeCg<split_dbm_domain_t, split_dbm_domain_t>), "bottom-up:zones, top-down:zones" }}
      #ifdef HAVE_ALL_DOMAINS
      , {{ZONES_SPLIT_DBM, INTERVALS},
	  { bind_this(this, &InterClam_Impl::analyzeCg<split_dbm_domain_t, interval_domain_t>), "bottom-up:zones, top-down:intervals" }}
      , {{ZONES_SPLIT_DBM, WRAPPED_INTERVALS},
	  { bind_this(this, &InterClam_Impl::analyzeCg<split_dbm_domain_t, wrapped_interval_domain_t>), "bottom-up:zones, top-down:wrapped intervals" }}
      , {{ZONES_SPLIT_DBM, OCT},
	  { bind_this(this, &InterClam_Impl::analyzeCg<split_dbm_domain_t, oct_domain_t>), "bottom-up:zones, top-down:oct" }}
      , {{ZONES_SPLIT_DBM, TERMS_ZONES},
	  { bind_this(this, &InterClam_Impl::analyzeCg<split_dbm_domain_t, num_domain_t>), "bottom-up:zones, top-down:terms+zones" }}
      , {{ZONES_SPLIT_DBM, TERMS_DIS_INTERVALS},
	  { bind_this(this, &InterClam_Impl::analyzeCg<split_dbm_domain_t, term_dis_int_domain_t>), "bottom-up:zones, top-down:terms+dis_intervals" }}
      , {{ZONES_SPLIT_DBM, BOXES},
	  { bind_this(this, &InterClam_Impl::analyzeCg<split_dbm_domain_t, boxes_domain_t>), "bottom-up:zones, top-down:boxes" }}
      , {{ZONES_SPLIT_DBM, PK},
	  { bind_this(this, &InterClam_Impl::analyzeCg<split_dbm_domain_t, pk_domain_t>), "bottom-up:zones, top-down:pk" }}	
      , {{OCT, INTERVALS},
	 { bind_this(this, &InterClam_Impl::analyzeCg<oct_domain_t, interval_domain_t>), "bottom-up:oct, top-down:intervals" }}
      , {{OCT, WRAPPED_INTERVALS},
	  { bind_this(this, &InterClam_Impl::analyzeCg<oct_domain_t, wrapped_interval_domain_t>), "bottom-up:oct, top-down:wrapped intervals" }}
      , {{OCT, ZONES_SPLIT_DBM},
	  { bind_this(this, &InterClam_Impl::analyzeCg<oct_domain_t, split_dbm_domain_t>), "bottom-up:oct, top-down:zones" }}
      , {{OCT, BOXES},
	  { bind_this(this, &InterClam_Impl::analyzeCg<oct_domain_t, boxes_domain_t>), "bottom-up:oct, top-down:boxes" }}
      , {{OCT, OCT},
	  { bind_this(this, &InterClam_Impl::analyzeCg<oct_domain_t, oct_domain_t>), "bottom-up:oct, top-down:oct" }}
      , {{OCT, PK},
	  { bind_this(this, &InterClam_Impl::analyzeCg<oct_domain_t, pk_domain_t>), "bottom-up:oct, top-down:pk" }}
      , {{OCT, TERMS_ZONES},
	  { bind_this(this, &InterClam_Impl::analyzeCg<oct_domain_t, num_domain_t>), "bottom-up:oct, top-down:terms+zones" }}
      , {{OCT, TERMS_DIS_INTERVALS},
	  { bind_this(this, &InterClam_Impl::analyzeCg<oct_domain_t, term_dis_int_domain_t>), "bottom-up:oct, top-down:terms+dis_intervals" }}
      #endif
      #endif 	
    };    
  };


  /**
   *   Begin InterClam methods
   **/
  InterClam::InterClam(const Module &module,  const TargetLibraryInfo &tli,
		       HeapAbstraction &mem, CrabBuilderManager &man)		        
    : m_impl(nullptr), m_mem(mem), m_builder_man(man) {
    m_impl = make_unique<InterClam_Impl>
      (module, m_mem, tli, m_builder_man);
  }

  InterClam::~InterClam() {}

  void InterClam::clear() {
    m_pre_map.clear();
    m_post_map.clear();
    m_checks_db.clear();
  }
  
  void InterClam::analyze(AnalysisParams &params,
			      const assumption_map_t &assumptions) {
    AnalysisResults results = { m_pre_map, m_post_map, m_infeasible_edges, m_checks_db};
    m_impl->Analyze(params, assumptions, results);
  }

  wrapper_dom_ptr InterClam::get_pre(const llvm::BasicBlock *block,
					 bool keep_shadows) const {
    std::vector<varname_t> shadows;
    if (!keep_shadows)
      shadows = std::vector<varname_t>(m_builder_man.get_var_factory().
				       get_shadow_vars().begin(),
				       m_builder_man.get_var_factory().
				       get_shadow_vars().end());    
    return lookup(m_pre_map, *block, shadows);
  }   

  wrapper_dom_ptr InterClam::get_post(const llvm::BasicBlock *block,
					  bool keep_shadows) const {
    std::vector<varname_t> shadows;
    if (!keep_shadows)
      shadows = std::vector<varname_t>(m_builder_man.get_var_factory().
				       get_shadow_vars().begin(),
				       m_builder_man.get_var_factory().
				       get_shadow_vars().end());    
    return lookup(m_post_map, *block, shadows);
  }

  bool InterClam::has_feasible_edge(const llvm::BasicBlock *b1,
					const llvm::BasicBlock* b2) const {
    return !(m_infeasible_edges.count({b1, b2}) > 0);
  }
  
  const checks_db_t& InterClam::get_checks_db() const { return m_checks_db;}
  
  /**
   * End InterClam methods
   **/
  
  /**
   * Begin ClamPass methods
   **/
  ClamPass::ClamPass()
    : llvm::ModulePass(ID), 
    m_mem(new DummyHeapAbstraction()),
    m_cfg_builder_man(new CrabBuilderManager(
	      CrabBuilderParams(CrabTrackLev, CrabCFGSimplify, true,
				CrabEnableUniqueScalars, CrabDisablePointers,
				CrabIncludeHavoc, CrabArrayInit, CrabUnsoundArrayInit,
				CrabEnableBignums, CrabPrintCFG))),
<<<<<<< HEAD
    m_tli(nullptr) { }
=======
    m_tli(nullptr) {
    CRAB_VERBOSE_IF(1,    
		    m_cfg_builder_man->get_cfg_builder_params().write(errs());
		    errs() << "\n";);
  }
>>>>>>> 2eea0f3c

  void ClamPass::releaseMemory() {
    m_pre_map.clear(); 
    m_post_map.clear();
    m_checks_db.clear();
  }

  bool ClamPass::runOnFunction(Function &F) {
    IntraClam_Impl crab(F, *m_mem, *m_tli, *m_cfg_builder_man);
    AnalysisResults results = { m_pre_map, m_post_map, m_infeasible_edges, m_checks_db};
    crab.Analyze(m_params, &F.getEntryBlock(), assumption_map_t(), results);
    return false;
  }
  
  bool ClamPass::runOnModule(Module &M) {

    m_params.dom = ClamDomain;
    m_params.sum_dom = CrabSummDomain;
    m_params.run_backward = CrabBackward;
    m_params.run_liveness = CrabLive;
    m_params.relational_threshold = CrabRelationalThreshold;
    m_params.widening_delay = CrabWideningDelay;
    m_params.narrowing_iters = CrabNarrowingIters;
    m_params.widening_jumpset = CrabWideningJumpSet;
    m_params.stats = CrabStats;
    m_params.print_invars = CrabPrintAns;
    m_params.print_unjustified_assumptions = CrabPrintUnjustifiedAssumptions;
    m_params.print_summaries = CrabPrintSumm;
    m_params.store_invariants = CrabStoreInvariants;
    m_params.keep_shadow_vars = CrabKeepShadows;
    m_params.check = CrabCheck;
    m_params.check_verbose = CrabCheckVerbose;
            
    unsigned num_analyzed_funcs = 0;
    for (auto &F : M) {
      if (!isTrackable(F)) continue;
      num_analyzed_funcs++;
    }
    
    CRAB_VERBOSE_IF(1,
	     crab::get_msg_stream() << "Started clam\n"; 
             crab::get_msg_stream() << "Total number of analyzed functions:" 
                           << num_analyzed_funcs << "\n";);

    m_tli = &getAnalysis<TargetLibraryInfoWrapperPass>().getTLI();
    switch(CrabHeapAnalysis) {
    case LLVM_DSA:
      #ifdef HAVE_DSA
      CRAB_VERBOSE_IF(1, crab::get_msg_stream() << "Started llvm-dsa analysis\n";);
      m_mem.reset
	(new LlvmDsaHeapAbstraction(M,&getAnalysis<SteensgaardDataStructures>(),
				    CrabDsaDisambiguateUnknown,
				    CrabDsaDisambiguatePtrCast,
				    CrabDsaDisambiguateExternal));
      CRAB_VERBOSE_IF(1, crab::get_msg_stream() << "Finished llvm-dsa analysis\n";);      
      break;
      #else
      // execute CI_SEA_DSA
      #endif      
    case CI_SEA_DSA:
    case CS_SEA_DSA: {
      #ifdef HAVE_SEA_DSA      
      CRAB_VERBOSE_IF(1, crab::get_msg_stream() << "Started sea-dsa analysis\n";);
      CallGraph& cg = getAnalysis<CallGraphWrapperPass>().getCallGraph();      
      const DataLayout& dl = M.getDataLayout();
      sea_dsa::AllocWrapInfo* allocWrapInfo = &getAnalysis<sea_dsa::AllocWrapInfo>();      
      m_mem.reset
	(new SeaDsaHeapAbstraction(M, cg, dl, *m_tli, *allocWrapInfo,
				   (CrabHeapAnalysis == CS_SEA_DSA),
				   CrabDsaDisambiguateUnknown,
				   CrabDsaDisambiguatePtrCast,
				   CrabDsaDisambiguateExternal));
      CRAB_VERBOSE_IF(1, crab::get_msg_stream() << "Finished sea-dsa analysis\n";);      
      break;
      #endif 
    }
    default:
      CLAM_WARNING("running clam without memory analysis");
    }

    if (CrabInter){
      InterClam_Impl inter_crab(M, *m_mem, *m_tli, *m_cfg_builder_man);
      AnalysisResults results = { m_pre_map, m_post_map, m_infeasible_edges, m_checks_db};
      inter_crab.Analyze(m_params, assumption_map_t(), results);
    } else {
      unsigned fun_counter = 1;
      for (auto &F : M) {
	if (!CrabInter && isTrackable(F)) {
	  CRAB_VERBOSE_IF(1,
			  crab::get_msg_stream() << "###Function "
			  << fun_counter << "/" << num_analyzed_funcs << "###\n";);
	  ++fun_counter;
	  runOnFunction(F); 
	}
      }
    }

    if (CrabStats) {
      crab::CrabStats::PrintBrunch(crab::outs());
    }
    
    if (CrabCheck) {
      llvm::outs() << "\n************** ANALYSIS RESULTS ****************\n";
      print_checks(llvm::outs());
      llvm::outs() << "************** ANALYSIS RESULTS END*************\n";
		      
      if (CrabStats) {		     
        llvm::outs() << "\n************** BRUNCH STATS ********************\n";
        if (get_total_checks() == 0) {
	  llvm::outs() << "BRUNCH_STAT Result NOCHECKS\n";
        } else if (get_total_error_checks() > 0) {
 	  llvm::outs() << "BRUNCH_STAT Result FALSE\n";
        } else if (get_total_warning_checks() == 0) {
	  llvm::outs() << "BRUNCH_STAT Result TRUE\n";
        } else {
  	  llvm::outs() << "BRUNCH_STAT Result INCONCLUSIVE\n";
        }
	#if 0
        llvm::outs() << "BRUNCH_STAT NumOfBlocksWithInvariants "
 	 	     << num_nontrivial_blocks << "\n";
        llvm::outs() << "BRUNCH_STAT SizeOfInvariants "       
		     << num_invars << "\n";
	#endif 
        llvm::outs() << "************** BRUNCH STATS END *****************\n\n";
      }
    }
    
   return false;
  }

  void ClamPass::getAnalysisUsage(AnalysisUsage &AU) const {
    AU.setPreservesAll();
    #ifdef HAVE_DSA
    AU.addRequiredTransitive<SteensgaardDataStructures>();
    #endif 
    AU.addRequired<TargetLibraryInfoWrapperPass>();
    #ifdef HAVE_SEA_DSA    
    AU.addRequired<sea_dsa::AllocWrapInfo>();
    #endif     
    AU.addRequired<UnifyFunctionExitNodes>();
    AU.addRequired<clam::NameValues>();
    AU.addRequired<CallGraphWrapperPass>();
    AU.addPreserved<CallGraphWrapperPass>();
  } 
  
  /**
   * For clam clients
   **/

  bool ClamPass::has_cfg(llvm::Function &F) {
    return m_cfg_builder_man->has_cfg(F);
  }
  
  cfg_ref_t ClamPass::get_cfg(llvm::Function &F) {
    assert(m_cfg_builder_man->has_cfg(F));
    return m_cfg_builder_man->get_cfg(F);
  }

  variable_factory_t& ClamPass::get_var_factory() {
    return m_cfg_builder_man->get_var_factory();
  }
  
  const CrabBuilderManager& ClamPass::getCfgBuilderMan() const {
    return *m_cfg_builder_man;
  }
  // return invariants that hold at the entry of block
  wrapper_dom_ptr
  ClamPass::get_pre(const llvm::BasicBlock *block, bool keep_shadows) const {
    std::vector<varname_t> shadows;
    auto &vfac = m_cfg_builder_man->get_var_factory();
    if (!keep_shadows)
      shadows = std::vector<varname_t>(vfac.get_shadow_vars().begin(),
				       vfac.get_shadow_vars().end());
    return lookup(m_pre_map, *block, shadows);
  }   

  // return invariants that hold at the exit of block
  wrapper_dom_ptr
  ClamPass::get_post(const llvm::BasicBlock *block, bool keep_shadows) const {
    std::vector<varname_t> shadows;
    auto &vfac = m_cfg_builder_man->get_var_factory();    
    if (!keep_shadows)
      shadows = std::vector<varname_t>(vfac.get_shadow_vars().begin(),
				       vfac.get_shadow_vars().end());
    return lookup(m_post_map, *block, shadows);
  }

  bool ClamPass::has_feasible_edge(const llvm::BasicBlock *b1,
				       const llvm::BasicBlock* b2) const {
    return !(m_infeasible_edges.count({b1, b2}) > 0);
  }
  
  /**
   * For assertion checking
   **/
  
  unsigned ClamPass::get_total_checks() const {
    return get_total_safe_checks() +  
           get_total_error_checks() + 
           get_total_warning_checks();
  }

  unsigned ClamPass::get_total_safe_checks() const {
    return m_checks_db.get_total_safe();
  }

  unsigned ClamPass::get_total_error_checks() const {
    return m_checks_db.get_total_error();
  }

  unsigned ClamPass::get_total_warning_checks() const {
    return m_checks_db.get_total_warning();
  }

  void ClamPass::print_checks(raw_ostream &o) const {
    unsigned safe = get_total_safe_checks();
    unsigned unsafe = get_total_error_checks();
    unsigned warning = get_total_warning_checks();
    std::vector<unsigned> cnts = { safe, unsafe, warning};
    unsigned MaxValLen = 0;
    for (auto c: cnts)
      MaxValLen = std::max(MaxValLen,
			   (unsigned)std::to_string(c).size());
    o << std::string((int) MaxValLen - std::to_string(safe).size(), ' ') 
      << safe << std::string(2, ' ') << "Number of total safe checks\n"
      << std::string((int) MaxValLen - std::to_string(unsafe).size(), ' ') 
      << unsafe << std::string(2, ' ') << "Number of total error checks\n"
      << std::string((int) MaxValLen - std::to_string(warning).size(), ' ') 
      << warning << std::string(2, ' ') << "Number of total warning checks\n";
  }

  char clam::ClamPass::ID = 0;
  
} // end namespace 

static RegisterPass<clam::ClamPass> 
X("clam", "Infer invariants using Crab", false, false);
  
   

<|MERGE_RESOLUTION|>--- conflicted
+++ resolved
@@ -764,10 +764,7 @@
     : m_impl(nullptr), m_fun(fun), m_mem(mem), m_builder_man(man) {
     m_impl = make_unique<IntraClam_Impl>
       (m_fun, m_mem, tli, m_builder_man);
-<<<<<<< HEAD
-=======
     CRAB_VERBOSE_IF(1, man.get_cfg_builder_params().write(errs()));
->>>>>>> 2eea0f3c
   }
 
   IntraClam::~IntraClam() {}
@@ -1212,15 +1209,11 @@
 				CrabEnableUniqueScalars, CrabDisablePointers,
 				CrabIncludeHavoc, CrabArrayInit, CrabUnsoundArrayInit,
 				CrabEnableBignums, CrabPrintCFG))),
-<<<<<<< HEAD
-    m_tli(nullptr) { }
-=======
     m_tli(nullptr) {
     CRAB_VERBOSE_IF(1,    
 		    m_cfg_builder_man->get_cfg_builder_params().write(errs());
 		    errs() << "\n";);
   }
->>>>>>> 2eea0f3c
 
   void ClamPass::releaseMemory() {
     m_pre_map.clear(); 
